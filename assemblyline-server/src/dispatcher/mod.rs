mod http;
#[cfg(test)]
mod tests;
pub mod client;

use std::collections::{BTreeSet, HashMap, HashSet, VecDeque};
use std::sync::atomic::AtomicU32;
use std::sync::Arc;
use std::time::{Duration, Instant};

use anyhow::{bail, Context, Result, anyhow};
use assemblyline_models::config::TemporaryKeyType;
use assemblyline_models::datastore::submission::{SubmissionState, TraceEvent};
use assemblyline_models::datastore::tagging::TagValue;
use assemblyline_models::datastore::user::User;
use assemblyline_models::datastore::{error, Service, Submission};
use assemblyline_models::messages::dispatching::{CreateWatch, DispatcherCommand, DispatcherCommandMessage, FileTreeData, ListOutstanding, SubmissionDispatchMessage, WatchQueueMessage, WatchQueueStatus};
use assemblyline_models::messages::submission::SubmissionMessage;
use assemblyline_models::messages::task::{DataItem, FileInfo, ResultSummary, ServiceResponse, ServiceResult, TagEntry, TagItem, Task as ServiceTask};
use assemblyline_models::messages::KillContainerCommand;
use assemblyline_models::messages::service_heartbeat::Metrics as ServiceMetrics;
use assemblyline_models::messages::dispatcher_heartbeat::Metrics;
use assemblyline_models::types::{Wildcard, ExpandingClassification, JsonMap, Sha256, Sid, ServiceName};
use assemblyline_models::Readable;
use itertools::Itertools;
use log::{debug, error, info, warn};
use parking_lot::Mutex;
use poem::listener::Acceptor;
use redis_objects::quota::UserQuotaTracker;
use redis_objects::increment;
use serde::{Deserialize, Serialize};
use serde_json::json;
use tokio::sync::{mpsc, oneshot, RwLock};
use rand::Rng;
use tracing::instrument;

use crate::common::metrics::CPUTracker;
use crate::constants::{make_watcher_list_name, COMPLETE_QUEUE_NAME, DISPATCH_TASK_HASH, METRICS_CHANNEL, SCALER_TIMEOUT_QUEUE, SUBMISSION_QUEUE};
use crate::elastic::Elastic;
use crate::http::TlsAcceptor;
use crate::logging::FormattedList;
use crate::postprocessing::ActionWorker;
use crate::services::{get_schedule_names, ServiceHelper};
use crate::{Core, Flag};

// APM_SPAN_TYPE = 'handle_message'

const SUBMISSION_ATTEMPT_LIMIT: usize = 10;
const AL_SHUTDOWN_QUIT: u64 = 60;
const ONE_SECOND: Duration = Duration::from_secs(1);
const ONE_HOUR: Duration = Duration::from_secs(60 * 60);
const ONE_DAY: Duration = Duration::from_secs(ONE_HOUR.as_secs() * 24);
const DEFAULT_RESULT_BATCH_SIZE: usize = 50;
const USER_CACHE_TIME: Duration = Duration::from_secs(30);

/// How long to wait after verifying that a task is enqueued before checking again.
/// This prevents the dispatcher from:
/// a) repeatedly pushing the same task into queue when service instances 
///    are available causing a fast turn around 
/// b) repeatedly polling redis about the state of a queue in quick sucession 
///    when the queue is unlikely to have changed that quickly without
///    us getting notified via a task start query
const QUEUE_CHECK_INTERVAL: Duration = Duration::from_millis(500);

// ERROR_BATCH_SIZE = int(os.environ.get('DISPATCHER_ERROR_BATCH_SIZE', '50'))


pub const ERROR_BACKOFF: std::time::Duration = std::time::Duration::from_secs(10);

const DISPATCH_TASK_ASSIGNMENT: &str = "dispatcher-tasks-assigned-to-";
const TASK_ASSIGNMENT_PATTERN: &str = "dispatcher-tasks-assigned-to-*";
const DISPATCH_START_EVENTS: &str = "dispatcher-start-events-";
const DISPATCH_RESULT_QUEUE: &str = "dispatcher-results-";
const DISPATCH_COMMAND_QUEUE: &str = "dispatcher-commands-";
const DISPATCH_DIRECTORY: &str = "dispatchers-directory";
const DISPATCH_DIRECTORY_FINALIZE: &str = "dispatchers-directory-finalizing";
const BAD_SID_HASH: &str = "bad-sid-hash";
const QUEUE_EXPIRY: Duration = Duration::from_secs(60 * 60);
const QUOTA_TIMEOUT: Duration = Duration::from_secs(60 * 60);
// SERVICE_VERSION_EXPIRY_TIME = 30 * 60  # How old service version info can be before we ignore it
const GUARD_TIMEOUT: i64 = 60 * 2;
const GLOBAL_TASK_CHECK_INTERVAL: Duration = Duration::from_secs(60 * 10);
const TIMEOUT_GRACE: Duration = Duration::from_secs(5);
// TIMEOUT_TEST_INTERVAL = 5
// MAX_RESULT_BUFFER = 64
// RESULT_THREADS = max(1, int(os.getenv('DISPATCHER_RESULT_THREADS', '2')))
// FINALIZE_THREADS = max(1, int(os.getenv('DISPATCHER_FINALIZE_THREADS', '2')))

// After 20 minutes, check if a submission is still making progress.
// In the case of a crash somewhere else in the system, we may not have
// gotten a message we are expecting. This should prompt a retry in most
// cases.
const SUBMISSION_TOTAL_TIMEOUT: Duration = Duration::from_secs(60 * 20);

// This is a simple macro that wraps the given method in a retry loop
macro_rules! retry {
    ($name: expr, $dispatcher: ident, $method: ident) => {
        {
            let name = $name;
            let dispatcher: Arc<Dispatcher> = $dispatcher.clone();
            async move {
                while let Err(err) = dispatcher.clone().$method().await {
                    error!("Error in {name}: {err:?}");
                    dispatcher.core.sleep(ERROR_BACKOFF).await;
                }
                info!("Stopped {name} worker");
            }
        }
    };
}

enum DispatchAction {
    Start(ServiceStartMessage, Option<oneshot::Sender<Result<()>>>),
    Result(Box<ServiceResponse>),
    Check(Sid),
    BadSid(Sid),
    DescribeStatus(Sid, redis_objects::Queue<WatchQueueMessage>),
    ListOutstanding(Sid, oneshot::Sender<HashMap<ServiceName, u64>>),
    Terminate(Sid, oneshot::Sender<()>),
    DispatchFile(Sid, Sha256),
    TestReport(Sid, oneshot::Sender<TestReport>),
}

pub struct TestReport {
    pub queue_keys: HashMap<(Sha256, ServiceName), (ServiceTask, Vec<u8>, Instant)>,
    pub service_results: HashMap<(Sha256, ServiceName), ResultSummary>,
    pub service_errors: HashMap<(Sha256, ServiceName), String>,
}

impl DispatchAction {
    fn sid(&self) -> Sid {
        match self {
            DispatchAction::Start(message, _) => message.sid,
            DispatchAction::Result(message) => message.sid(),
            DispatchAction::Check(sid) => *sid,
            DispatchAction::BadSid(sid) => *sid,
            DispatchAction::DescribeStatus(sid, _) => *sid,
            DispatchAction::ListOutstanding(sid, _) => *sid,
            DispatchAction::Terminate(sid, _) => *sid,
            DispatchAction::DispatchFile(sid, _) => *sid,
            DispatchAction::TestReport(sid, _) => *sid,
        }
    }
}


#[derive(Serialize, Deserialize, Debug)]
struct ServiceStartMessage {
    sid: Sid,
    sha: Sha256,
    service_name: ServiceName,
    worker_id: String,
    dispatcher_id: String,
    task_id: Option<u64>,
}


#[derive(Serialize, Deserialize, Clone)]
struct AncestoryEntry {
    #[serde(rename="type")]
    file_type: String,
    parent_relation: String,
    sha256: Sha256,
}

/// Tracks whether a task needs to be rerun based on
#[derive(Debug)]
struct MonitorTask {
    /// Service name
    service: ServiceName,
    /// sha256 of file in question
    sha: Sha256,
    /// The temporary values this task was last dispatached with
    values: HashMap<String, Option<serde_json::Value>>,
    /// Should aservice be dispatched again when possible
    dispatch_needed: bool, // = dataclasses.field(default=False)
}

// struct ActiveFileInfo {
//     info: Option<Arc<FileInfo>>,
//     name: String,
//     schedule: Vec<Vec<Arc<Service>>>,
//     tags: HashMap<String, TagEntry>, // = defaultdict(dict,
//     depth: u32,
//     ancestry: Vec<Vec<AncestoryEntry>>,
//     temporary_data: JsonMap, // = defaultdict(dict,
// }


/// Dispatcher internal model for submissions
struct SubmissionTask {
    submission: Submission,
    completed_queue: Option<String>,
    service_access_control: Option<String>,
    internal_task_queue: VecDeque<DispatchAction>,

    file_info: HashMap<Sha256, Option<Arc<FileInfo>>>,
    file_names: HashMap<Sha256, String>,
    file_schedules: HashMap<Sha256, Vec<Vec<ServiceName>>>,
    file_tags: HashMap<Sha256, HashMap<String, TagEntry>>, // = defaultdict(dict),
    file_depth: HashMap<Sha256, u32>,
    file_ancestry: HashMap<Sha256, Vec<Vec<AncestoryEntry>>>,
    file_temporary_data: HashMap<Sha256, TemporaryFileData>,

    /// files that are currently actively processing
    active_files: HashSet<Sha256>,
    /// files that are not going to be processed
    dropped_files: HashSet<Sha256>,
    /// files that are exempt from recursion prevention
    dynamic_recursion_bypass: HashSet<Sha256>,
    /// services that may want to be retried with more information from the shared temporary data
    monitoring: HashMap<(Sha256, ServiceName), MonitorTask>,

    // log and error information that may be passed through to the user
    service_logs: HashMap<(Sha256, ServiceName), Vec<String>>, // = defaultdict(list),
    extra_errors: Vec<String>,

    service_results: HashMap<(Sha256, ServiceName), ResultSummary>,
    service_errors: HashMap<(Sha256, ServiceName), String>,
    service_attempts: HashMap<(Sha256, ServiceName), u32>, //] = defaultdict(int),
    running_services: HashMap<(Sha256, ServiceName), ServiceTask>,
    queue_keys: HashMap<(Sha256, ServiceName), (ServiceTask, Vec<u8>, Instant)>,

    // mapping from file hash to a set of services that shouldn't be run on
    // any children (recursively) of that file
    _forbidden_services: HashMap<Sha256, HashSet<ServiceName>>,
    _parent_map: HashMap<Sha256, HashSet<Sha256>>,
}

impl std::fmt::Debug for SubmissionTask {
    fn fmt(&self, f: &mut std::fmt::Formatter<'_>) -> std::fmt::Result {
        f.debug_struct("SubmissionTask").field("sid", &self.submission.sid).field("active_files", &self.active_files.len()).field("dropped_files", &self.dropped_files.len()).finish()
    }
}


impl SubmissionTask {

    fn new(args: SubmissionDispatchMessage, access_control: Option<String>, scheduler: &ServiceHelper) -> Self {
        let mut out = Self {
            submission: args.submission,
            completed_queue: args.completed_queue,
            service_access_control: access_control,
            internal_task_queue: Default::default(),

            file_info: Default::default(),
            file_names: Default::default(),
            file_schedules: Default::default(),
            file_tags: Default::default(),
            file_depth: Default::default(),
            file_temporary_data: Default::default(),
            file_ancestry: Default::default(),

            extra_errors: Default::default(),
            service_logs: Default::default(),

            active_files: Default::default(),
            dropped_files: Default::default(),
            dynamic_recursion_bypass: Default::default(),
            monitoring: Default::default(),

            service_results: Default::default(),
            service_errors: Default::default(),
            service_attempts: Default::default(),
            queue_keys: Default::default(),
            running_services: Default::default(),

            _forbidden_services: Default::default(),
            _parent_map: Default::default(),
        };

        // read cached file info into local storage
        for (hash, info) in args.file_infos {
            out.file_info.insert(hash, Some(Arc::new(info)));
        }

        // read information about file tree constructed by results
        if !args.file_tree.is_empty() {
            fn recurse_tree(out: &mut SubmissionTask, tree: HashMap<Sha256, FileTreeData>, depth: u32) {
                for (sha256, file_data) in tree {

                    out.file_depth.insert(sha256.clone(), depth);
                    let file_name = file_data.name.first().cloned().unwrap_or_else(|| sha256.to_string());
                    out.file_names.insert(sha256,  file_name);

                    recurse_tree(out, file_data.children, depth + 1)
                }
            }

            recurse_tree(&mut out, args.file_tree, 0);
        }

        if !args.results.is_empty() {
            let rescan = scheduler.expand_categories(out.submission.params.services.rescan.clone());

            // Replay the process of routing files for dispatcher internal state.
            for k in args.results.keys() {
                if let [sha256, service, _] = k.splitn(3, ".").collect_vec()[..] {
                    let sha256: Sha256 = match sha256.parse() {
                        Ok(sha) => sha,
                        Err(_) => continue,
                    };

                    let service = ServiceName::from(service);
                    let service = match scheduler.get(service) {
                        Some(service) => service,
                        None => continue,
                    };

                    let prevented_services = scheduler.expand_categories(service.recursion_prevention.clone());
                    for service_name in prevented_services {
                        out.forbid_for_children(sha256.clone(), service_name)
                    }
                }
            }
        
            // Replay the process of receiving results for dispatcher internal state
            for (k, result) in args.results {
                if let [sha256, service, _] = k.splitn(3, ".").collect_vec()[..] {
                    let sha256: Sha256 = match sha256.parse() {
                        Ok(sha) => sha,
                        Err(_) => continue,
                    };

                    if let Ok(tags) = result.scored_tag_dict() {
                        for (key, tag) in tags {
                            let file_tags = out.file_tags.entry(sha256.clone()).or_default();
                            match file_tags.entry(key) {
                                std::collections::hash_map::Entry::Occupied(mut occupied_entry) => {
                                    occupied_entry.get_mut().score += tag.score;
                                },
                                std::collections::hash_map::Entry::Vacant(vacant_entry) => {
                                    vacant_entry.insert(tag);
                                },
                            }
                        }
                    }
                    
                    let service = ServiceName::from(service);
                    if !rescan.contains(&service) {
                        let extracted = result.response.extracted;
                        out.register_children(&sha256, extracted.iter().map(|file| file.sha256.clone()));
                        let children_detail: Vec<(Sha256, String)> = extracted.into_iter().map(|file| (file.sha256, file.parent_relation.into())).collect();
                        out.service_results.insert((sha256, service), ResultSummary {
                            key: k, 
                            drop: result.drop_file, 
                            score: result.result.score,
                            children: children_detail,
                            partial: result.partial
                        });
                    }
                }
            }
        }

        // store errors that are already part of this submission
        for e in args.errors {
            if let [sha256, service, ..] = e.splitn(3, ".").collect_vec()[..] {
                if let Ok(sha256) = sha256.parse() {
                    let service = ServiceName::from(service);
                    out.service_errors.insert((sha256, service), e);
                }
            }
        }

        out
    }

    pub fn send_dispatch_action(&mut self, action: DispatchAction) {
        self.internal_task_queue.push_back(action);
    }

    pub fn pop_internal_task(&mut self) -> Option<DispatchAction> {
        self.internal_task_queue.pop_front()
    }

    // pub fn update_temporary_data(&mut self, sha256: &Sha256, mut input: JsonMap, max_temp_data_length: usize) -> Result<()> {
    //     // unpack the data
    //     input.retain(|key, value| {
    //         let encoded_length = match serde_json::to_string(value) {
    //             Ok(text) => text.len(),
    //             Err(_) => return false,
    //         };

    //         if encoded_length <= max_temp_data_length {
    //             true
    //         } else {
    //             warn!("[{}] discarding temporary data for {key}", self.submission.sid);
    //             false
    //         }
    //     });

    //     // update the temporary data
    //     let temp_data = self.file_temporary_data.entry(sha256.clone()).or_default();
    //     temp_data.append(&mut input);
    //     Ok(())
    // }

    /// Mark that children of a given file should not be routed to a service.
    fn forbid_for_children(&mut self, sha256: Sha256, service_name: ServiceName) {
        self._forbidden_services.entry(sha256).or_default().insert(service_name);
    }

    /// Note for the purposes of dynamic recursion prevention which files extracted other files.
    fn register_children(&mut self, parent: &Sha256, children: impl Iterator<Item=Sha256>) {
        for child in children {
            self._parent_map.entry(child).or_default().insert(parent.clone());
        }
    }

    fn all_ancestors(&self, sha256: &Sha256) -> Vec<&Sha256> {
        let mut visited = HashSet::new();
        let mut to_visit = vec![sha256];
        while let Some(current) = to_visit.pop() {
            if let Some(parents) = self._parent_map.get(current) {
                for parent in parents {
                    if !visited.contains(parent) {
                        visited.insert(parent);
                        to_visit.push(parent);
                    }
                }
            }
        }
        return visited.into_iter().collect()
    }

    // Return a list of services that should be excluded for the given file.
    //
    // Note that this is computed dynamically from the parent map every time it is
    // called. This is to account for out of order result collection in unusual
    // circumstances like replay.
    fn find_recursion_excluded_services(&self, sha256: &Sha256) -> Vec<ServiceName> {
        let mut output = vec![];
        for parent in self.all_ancestors(sha256) {
            if let Some(forbidden) = self._forbidden_services.get(parent) {
                output.extend(forbidden.iter().cloned());
            }
        }
        output.sort_unstable();
        output
    }

    /// A service with monitoring has dispatched, keep track of the conditions.
    fn set_monitoring_entry(&mut self, sha256: Sha256, service_name: ServiceName, values: HashMap<String, Option<serde_json::Value>>) {
        self.monitoring.insert((sha256.clone(), service_name), MonitorTask {
            service: service_name,
            sha: sha256,
            values,
            dispatch_needed: false
        });
    }

    /// Note that a partial result has been recieved. If a dispatch was requested process that now.
    fn partial_result(&mut self, sha256: Sha256, service_name: ServiceName) -> bool {
        let monitoring_entry = match self.monitoring.get(&(sha256.clone(), service_name)) {
            Some(entry) => entry,
            None => return false
        };

        if monitoring_entry.dispatch_needed {
            self.redispatch_service(sha256, service_name);
            true
        } else {
            false
        }
    }

    /// A service has completed normally. If the service is monitoring clear out the record.
    fn clear_monitoring_entry(&mut self, sha256: Sha256, service_name: ServiceName) {
        let key = (sha256, service_name);
        // We have an incoming non-partial result, flush out any partial monitoring
        self.monitoring.remove(&key);
        // If there is a partial result for this service flush that as well so we accept this new result
        if let Some(result) = self.service_results.get(&key) {
            if result.partial {
                self.service_results.remove(&key);
            }
        }
    }

    /// Check all of the monitored tasks on that key for changes. Redispatch as needed.
    fn temporary_data_changed(&mut self, key: &str) -> Vec<Sha256> {
        let mut changed = vec![];
        for ((sha256, service), entry) in self.monitoring.iter_mut() {
            // Check if this key is actually being monitored by this entry and
            // get whatever values (if any) were provided on the previous dispatch of this service
            let dispatched_value = match entry.values.get(key) {
                Some(val) => val,
                None => continue,
            };
            let value = match self.file_temporary_data.get(sha256) {
                Some(temp) => temp.read_key(key),
                None => continue
            };

            if &value != dispatched_value {
                let result = self.service_results.get(&(sha256.clone(), service.clone()));
                if result.is_some() {
                    // If there are results and there is a monitoring entry, the result was partial
                    // so redispatch it immediately (after the loop). If there are not partial results the monitoring
                    // entry will have been cleared.
                    changed.push((sha256.clone(), service.clone()));
                } else {
                    // If the value has changed since the last dispatch but results haven't come in yet
                    // mark this service to be disptached later. This will only happen if the service
                    // returns partial results, if there are full results the entry will be cleared instead.
                    entry.dispatch_needed = true;
                }
            }
        }

        let mut output = vec![];
        for (sha256, service) in changed {
            self.redispatch_service(sha256.clone(), service);
            output.push(sha256);
        }

        return output
    }

    fn redispatch_service(&mut self, sha256: Sha256, service_name: ServiceName) {
        // Clear the result if its partial or an error
        let key = (sha256.clone(), service_name);
        if let Some(result) = self.service_results.get(&key) {
            if !result.partial {
                return
            }
        }   
        self.service_results.remove(&key);
        self.service_errors.remove(&key);
        self.service_attempts.insert(key, 1);

        // Try to get the service to run again by reseting the schedule for that service
        self.file_schedules.remove(&sha256);
    }

    fn trace_event(&mut self, event_type: &str) {
        if self.submission.params.trace {
            self.submission.tracing_events.push(TraceEvent { 
                event_type: event_type.to_owned(), 
                service: None, 
                file: None, 
                message: None, 
                timestamp: chrono::Utc::now()
            })
        }
    }

}

macro_rules! option {
    () => { None };
    ($value:expr) => { Some($value.clone()) };
}

macro_rules! optional_format {
    () => { None };
    ($message:literal $(,$arg:expr)*) => { Some(format!($message $(,$arg)*)) };
}


macro_rules! trace_event {
    ($task:expr, $event:expr $(,file $file:expr)? $(,service $service:expr)? $(,$message:literal $(,$arg:expr)*)?) => {
        if $task.submission.params.trace {

            let mut __file: Option<Sha256> = option!($($file)?);
            let mut __service: Option<ServiceName> = option!($($service)?);
            let __message = optional_format!($($message $(,$arg)*)?);


            $task.submission.tracing_events.push(TraceEvent {
                timestamp: chrono::Utc::now(),
                event_type: $event.into(),
                file: __file,
                service: __service,
                message: __message,
            })
        }
    };
}

#[derive(Clone)]
struct TemporaryFileData {
    config: Arc<HashMap<String, TemporaryKeyType>>,
    shared: Arc<Mutex<JsonMap>>,
    local: JsonMap,
}

impl TemporaryFileData {

    pub fn new(config: HashMap<String, TemporaryKeyType>) -> Self {
        Self {
            config: Arc::new(config),
            shared: Arc::new(Mutex::new(Default::default())),
            local: Default::default(),            
        }
    }

    /// Create an entry for another file with reference to the shared values.
    pub fn child(&self) -> Self {
        Self {
            config: self.config.clone(),
            shared: self.shared.clone(), 
            local: self.local.clone(),
        }
    }

    /// Get a copy of the current data
    pub fn read(&self) -> JsonMap {
        // Start with a shallow copy of the local data
        let mut data = self.local.clone();

        // mix in whatever the latest submission wide values are values are
        let shared = self.shared.lock();
        data.append(&mut shared.clone());
        return data
    }

    /// Get a copy of the current data
    pub fn read_key(&self, key: &str) -> Option<serde_json::Value> {
        if let Some(value) = self.shared.lock().get(key) {
            return Some(value.clone())
        }
        return self.local.get(key).cloned()
    }

    /// Set the value of a temporary data key using the appropriate method for the key.
    ///
    /// Return true if this change could mean partial results should be reevaluated.
    pub fn set_value(&mut self, key: &str, value: serde_json::Value) -> bool {
        match self.config.get(key) {
            Some(TemporaryKeyType::Union) => {
                self.union_shared_value(key, value)    
            },
            Some(TemporaryKeyType::Overwrite) => {
                let mut shared = self.shared.lock();
                let change = shared.get(key) != Some(&value);
                shared.insert(key.to_owned(), value);
                change
            },
            None => {
                self.local.insert(key.to_owned(), value);
                false
            }
        }        
    }

    fn union_shared_value(&self, key: &str, values: serde_json::Value) -> bool {
        // Make sure the existing value is the right type
        let mut shared = self.shared.lock();        
        let existing = shared.entry(key.to_string()).or_insert(serde_json::Value::Array(vec![]));
        if !existing.is_array() {
            *existing = serde_json::Value::Array(vec![]);
        }
        let existing = existing.as_array_mut().unwrap();

        // make sure the input is the right type
        let serde_json::Value::Array(values) = values else {
            return false
        };

        // Add each value one at a time testing for new values
        // This is slower than using set intersection, but isn't type sensitive
        let mut changed = false;
        for new_item in values {
            if existing.contains(&new_item) {
                continue
            }
            existing.push(new_item);
            changed = true;
        }
        return changed
    }
}


pub async fn main(core: Core) -> Result<()> {
    // Bind the HTTP interface
    let bind_address = crate::config::load_bind_address().context("load_bind_address")?;
    let tls_config = crate::config::TLSConfig::load().await.context("load_tls_config")?;
    let tcp = crate::http::create_tls_binding(bind_address, tls_config).await.context("create_tls_binding")?;

    // Initialize Internal state
    let dispatcher = Dispatcher::new(core, tcp).await?;
    dispatcher.finalizing.install_terminate_handler(true)?;
    dispatcher.core.install_activation_handler("dispatcher").await?;

    let mut components = tokio::task::JoinSet::new();
    dispatcher.start(&mut components);

    // Wait for all of these components to terminate
    while components.join_next().await.is_some() {}

    // If the dispatcher is exiting cleanly remove as many tasks from the service queues as we can
    let mut completions = vec![];
    {
        let queues = dispatcher.process_queues.read().await;
        for (key, queue) in queues.iter() {
            let (send, recv) = oneshot::channel();
            if queue.send(DispatchAction::Terminate(*key, send)).is_ok() {
                completions.push(recv);
            }
        }
    }
    for channel in completions {
        _ = channel.await;
    }
    Ok(())
}

pub struct Dispatcher {
    core: Core,
    instance_id: String,
    instance_address: String,

    finalizing: Arc<Flag>,
    finalizing_start: Mutex<Option<Instant>>,
    shutdown_grace: u64,
    result_batch_size: usize,
    user_cache: UserCache,

    // Setup queues for work to be divided into
    process_queues: tokio::sync::RwLock<HashMap<Sid, mpsc::UnboundedSender<DispatchAction>>>,

    // Communications queues
    start_queue: redis_objects::Queue<ServiceStartMessage>,
    result_queue: redis_objects::Queue<ServiceResponse>,
    command_queue: redis_objects::Queue<DispatcherCommandMessage>,

    // Output. Duplicate our input traffic into this queue so it may be cloned by other systems
    traffic_queue: redis_objects::Publisher,
    quota_tracker: UserQuotaTracker,
    submission_queue: redis_objects::Queue<SubmissionDispatchMessage>,

    // Tables to track what submissions are running where
    submissions_assignments: redis_objects::Hashmap<String>,
    // ingester_scanning: redis_objects::Hashmap<>,
    active_submissions: redis_objects::Hashmap<SubmissionDispatchMessage>,

    // Table to track the running dispatchers
    dispatchers_directory: redis_objects::Hashmap<i64>,
    dispatchers_directory_finalize: redis_objects::Hashmap<i64>,
    running_dispatchers_estimate: std::sync::atomic::AtomicU32,

    // Build some utility classes
    // running_tasks: redis_objects::Hashmap<ServiceTask>,
    scaler_timeout_queue: redis_objects::Queue<KillContainerCommand>,

    // Publish counters to the metrics sink.
    counter: redis_objects::AutoExportingMetrics<Metrics>,

    // Update bad sid list
    redis_bad_sids: redis_objects::Set<Sid>,
    bad_sids: tokio::sync::RwLock<HashSet<Sid>>,

    // Utility object to handle post-processing actions
    pub postprocess_worker: Arc<ActionWorker>,
}

impl std::fmt::Debug for Dispatcher {
    fn fmt(&self, f: &mut std::fmt::Formatter<'_>) -> std::fmt::Result {
        f.debug_struct("Dispatcher").field("instance_id", &self.instance_id).field("instance_address", &self.instance_address).finish()
    }
}

impl Dispatcher {
    pub async fn new(core: Core, tcp: TlsAcceptor) -> Result<Arc<Self>> {
        // generate an id for this instance
        let instance_id = format!("{:x}", rand::rng().random::<u128>());
        info!("Using dispatcher id {instance_id}");

        // load environment configured values
        let shutdown_grace: u64 = match std::env::var("AL_SHUTDOWN_GRACE") {
            Ok(grace) => grace.parse()?,
            Err(_) => 60,
        };

        let result_batch_size: usize = match std::env::var("DISPATCHER_RESULT_BATCH_SIZE") {
            Ok(grace) => grace.parse()?,
            Err(_) => DEFAULT_RESULT_BATCH_SIZE,
        };

        let redis_bad_sids = core.redis_persistant.set(BAD_SID_HASH.to_owned());

        // figure out the address we will present to the world
        let addr = tcp.local_addr();
        let port = match addr.first().and_then(|addr|addr.as_socket_addr()).map(|sock| sock.port()) {
            Some(port) => port,
            None => bail!("Could not determine own bound port")
        };

        let disp = Arc::new(Self {
            shutdown_grace,
            result_batch_size,
            finalizing: Arc::new(Flag::new(false)),
            finalizing_start: Mutex::new(None),
            user_cache: UserCache::new(core.datastore.clone()),

            // Communications queues
            start_queue: core.redis_volatile.queue(DISPATCH_START_EVENTS.to_owned() + &instance_id, Some(QUEUE_EXPIRY)),
            result_queue: core.redis_volatile.queue(DISPATCH_RESULT_QUEUE.to_owned() + &instance_id, Some(QUEUE_EXPIRY)),
            command_queue: core.redis_volatile.queue(DISPATCH_COMMAND_QUEUE.to_owned() + &instance_id, Some(QUEUE_EXPIRY)),

            // Output. Duplicate our input traffic into this queue so it may be cloned by other systems
            traffic_queue: core.redis_volatile.publisher("submissions".to_owned()),
            quota_tracker: core.redis_persistant.user_quota_tracker("submissions".to_string()).set_timeout(QUOTA_TIMEOUT),
            submission_queue: core.redis_volatile.queue(SUBMISSION_QUEUE.to_string(), None),

            // Tables to track what submissions are running where
            submissions_assignments: core.redis_persistant.hashmap(DISPATCH_TASK_HASH.to_owned(), None),
            // ingester_scanning: core.redis_persistant.hashmap("m-scanning-table", None),
            active_submissions: core.redis_persistant.hashmap(DISPATCH_TASK_ASSIGNMENT.to_owned() + &instance_id, None),

            // Setup queues for work to be divided into
            process_queues: RwLock::new(Default::default()),

            // Table to track the running dispatchers
            dispatchers_directory: core.dispatcher_instances_table(),
            dispatchers_directory_finalize: core.redis_persistant.hashmap(DISPATCH_DIRECTORY_FINALIZE.to_string(), None),
            running_dispatchers_estimate: AtomicU32::new(1),

            // Track the tasks that should be running right now
            // running_tasks: core.redis_volatile.hashmap(DISPATCH_RUNNING_TASK_HASH.to_string(), None),

            // message queue to tell scaler to kill a container
            scaler_timeout_queue: core.redis_persistant.queue(SCALER_TIMEOUT_QUEUE.to_string(), None),

            // Publish counters to the metrics sink.
            counter: core.redis_metrics.auto_exporting_metrics(METRICS_CHANNEL.to_owned(), "dispatcher".to_owned())
                .counter_name("dispatcher".to_owned())
                .export_interval(Duration::from_secs(core.config.core.metrics.export_interval as u64))
                .start(),

            // Update bad sid list
            bad_sids: RwLock::new(redis_bad_sids.members().await?.into_iter().collect()),
            redis_bad_sids,

            // Utility object to handle post-processing actions
            postprocess_worker: ActionWorker::new(false, &core).await?,

            core,
            instance_id,
            instance_address: format!("{}:{port}", crate::config::address()?),
        });

        info!("Dispatcher {} located at {}", disp.instance_id, disp.instance_address);

        tokio::spawn(http::start(tcp, disp.clone()));
        Ok(disp)
    }

    pub fn start(self: &Arc<Self>, components: &mut tokio::task::JoinSet<()>) {
        components.spawn(self.clone().on_terminate());

        // Pull in new submissions
        components.spawn(retry!("Pull Submissions", self, pull_submissions));

        // pull start messages
        components.spawn(retry!("Pull Service Start", self, pull_service_starts));

        // pull result messages
        components.spawn(retry!("Pull Service Result", self, pull_service_results));

        // Work guard/thief
        components.spawn(retry!("Guard Work", self, work_guard));
        components.spawn(retry!("Work Thief", self, work_thief));

        // Handle RPC commands
        components.spawn(retry!("Commands", self, handle_commands));

        // Process to protect against old dead tasks timing out
        components.spawn(retry!("Global Timeout Backstop", self, timeout_backstop));

        // Daemon to report CPU usage
        components.spawn(retry!("Metrics Reporter".to_string(), self, handle_metrics));
    }

    async fn on_terminate(self: Arc<Self>) {
        self.finalizing.wait_for(true).await;
        _ = self.dispatchers_directory_finalize.set(&self.instance_id, &chrono::Utc::now().timestamp()).await;
    }

    async fn handle_metrics(self: Arc<Self>) -> Result<()> {
        let mut tracker = CPUTracker::new().await;
        while self.core.is_running() {
            let value =  tracker.read().await;
            increment!(timer, self.counter, cpu_seconds, value);
            self.core.sleep(Duration::from_secs(1)).await;
        }
        Ok(())
    }

    #[cfg(test)]
    pub async fn get_test_report(&self, sid: Sid) -> Result<TestReport> {
        let (send, resp) = oneshot::channel();
        self.send_dispatch_action(DispatchAction::TestReport(sid, send)).await;
        Ok(resp.await?)
    }

    /// get how long it has been since finalization started
    /// if the counter hasn't started calling this method starts it
    fn get_finalizing_start(&self) -> Duration {
        let mut start = self.finalizing_start.lock();
        start.get_or_insert_with(Instant::now).elapsed()
    }

    /// get how long we will wait after getting a termination signal to allow for clean shutdown
    fn get_finalizing_window(&self) -> Duration {
        Duration::from_secs(self.shutdown_grace.saturating_sub(AL_SHUTDOWN_QUIT))
    }

    fn _watcher_list(&self, sid: Sid) -> redis_objects::Set<String> {
        return self.core.redis_volatile.expiring_set(make_watcher_list_name(sid), None)
    }

    async fn send_dispatch_action(&self, action: DispatchAction) {
        let sid = action.sid();
        let queue_table = self.process_queues.read().await;
        if let Some(queue) = queue_table.get(&sid) {
            if queue.send(action).is_err() {
                warn!("Message for non-active submission: {sid}");
            }
        }
    }

    async fn pull_submissions(self: &Arc<Self>) -> Result<()> {
        while self.core.is_running() {
            while !self.core.is_active() {
                // Dispatcher is disabled... waiting for it to be reactivated
                self.core.sleep(std::time::Duration::from_millis(100)).await;
            }


            if self.finalizing.read() {
                let finalizing_time = self.get_finalizing_start();
                if self.active_submissions.length().await? > 0 && finalizing_time < self.get_finalizing_window() {
                    self.core.sleep(ONE_SECOND).await;
                } else {
                    self.core.running.set(false);
                }
            } else {
                self.pull_one_submission().await?;
            }
        }
        Ok(())
    }

    #[instrument]
    async fn pull_one_submission(self: &Arc<Self>) -> Result<()> {
        // Check if we are at the submission limit globally
        if self.submissions_assignments.length().await? >= self.core.config.core.dispatcher.max_inflight {
            self.core.sleep(ONE_SECOND).await;
            return Ok(())
        }

        // Check if we are maxing out our share of the submission limit
        let running = self.running_dispatchers_estimate.load(std::sync::atomic::Ordering::Acquire) as u64;
        let max_tasks = self.core.config.core.dispatcher.max_inflight / running;
        if self.active_submissions.length().await? >= max_tasks {
            self.core.sleep(ONE_SECOND).await;
            return Ok(())
        }

        // Grab a submission message
        let message = match self.submission_queue.pop_timeout(ONE_SECOND).await? {
            Some(message) => message,
            None => return Ok(())
        };

        // Fetch the access level of the submitter and attach it to the task.
        // This is for performance rather than security reasons.
        let mut access_control = None;
        if let Some(submitter) = self.user_cache.get(&message.submission.params.submitter).await? {
            access_control = Some(submitter.classification.classification.clone())
        }

        // This is probably a complete task
        let task = SubmissionTask::new(message, access_control, &self.core.services);
        self.dispatch_submission(task).await.context("dispatch_submission")?;
        return Ok(())
    }

    async fn pull_service_starts(self: &Arc<Self>) -> Result<()> {

        while self.core.is_running() {
            // get a batch of start messages
            let mut messages = self.start_queue.pop_batch(100).await?;

            // if the batch is empty block on getting more
            if messages.is_empty() {
                let message = self.start_queue.pop_timeout(ONE_SECOND).await?;
                if let Some(message) = message {
                    messages.push(message);
                }
            }

            // process all the messages we found
            for message in messages {
                self.send_dispatch_action(DispatchAction::Start(message, None)).await;
            }
        }
        Ok(())
    }

    async fn pull_service_results(self: &Arc<Self>) -> Result<()> {
        while self.core.is_running() {
            // Try to get a batch of results to process
            let mut messages = self.result_queue.pop_batch(self.result_batch_size).await?;

            // If there are no messages and no timeouts to process block for a second
            if messages.is_empty() {
                let message = self.result_queue.pop_timeout(ONE_SECOND).await?;
                if let Some(message) = message {
                    messages.push(message);
                }
            }

            // If we have any messages, schedule them to be processed by the right worker thread
            for message in messages {
                self.send_dispatch_action(DispatchAction::Result(Box::new(message))).await;
            }
        }
        Ok(())
    }

    async fn work_guard(self: &Arc<Self>) -> Result<()> {
        let check_interval = Duration::from_secs(GUARD_TIMEOUT as u64/8);
        let mut old_value = chrono::Utc::now().timestamp();
        let id = self.instance_id.to_string();
        self.dispatchers_directory.set(&id, &old_value).await?;

        while self.core.sleep(check_interval).await {
            // Increase the guard number
            let gap = chrono::Utc::now().timestamp() - old_value;
            let updated_value = self.dispatchers_directory.increment(&id, gap).await?;

            // If for whatever reason, there was a moment between the previous increment
            // and the one before that, that the gap reached the timeout, someone may have
            // started stealing our work. We should just exit.
            if gap > GUARD_TIMEOUT {
                warn!("Dispatcher closing due to guard interval failure: {gap} > {GUARD_TIMEOUT}");
                self.core.running.set(false);
                break
            }

            // Everything is fine, prepare for next round
            old_value = updated_value;
        }

        self.dispatchers_directory.pop(&id).await?;
        self.dispatchers_directory_finalize.pop(&id).await?;
        Ok(())
    }

    async fn work_thief(self: &Arc<Self>) -> Result<()> {
        // Clean up the finalize list once in a while, each time a dispatcher starts is fine
        for (id, timestamp) in self.dispatchers_directory_finalize.items().await? {
            let age = chrono::Utc::now().timestamp() - timestamp;
            if age > ONE_DAY.as_secs() as i64 {
                debug!("cleaning finialize record: {id} ({age} seconds)");
                self.dispatchers_directory_finalize.pop(&id).await?;
            }
        }
        
        // Keep a table of the last recorded status for other dispatchers
        let mut last_seen: HashMap<String, i64> = Default::default();

        while self.core.sleep(Duration::from_secs(GUARD_TIMEOUT as u64 / 4)).await {

            // Load guards
            let finalizing = self.dispatchers_directory_finalize.items().await?;
            for (id, time) in self.dispatchers_directory.items().await? {
                last_seen.insert(id.clone(), time);
            }

            // List all dispatchers with jobs assigned
            for raw_key in self.core.redis_persistant.keys(TASK_ASSIGNMENT_PATTERN).await? {
                if let Some(key) = raw_key.strip_prefix(DISPATCH_TASK_ASSIGNMENT){
                    if !last_seen.contains_key(key) {
                        last_seen.insert(key.to_string(), chrono::Utc::now().timestamp());
                    }
                }
            }

            // count the current dispatchers
            let mut active_ids = 0;
            for id in last_seen.keys() {
                if finalizing.contains_key(id) {
                    active_ids += 1;
                }
            }
            self.running_dispatchers_estimate.store(active_ids.max(1), std::sync::atomic::Ordering::Relaxed);

            // get the dispatcher that has gone the longest without reporting
            let oldest = last_seen.iter().reduce(|row, acc| {
                if row.1 < acc.1 { row } else { acc }
            });

            // Check if it has gone missing
            if let Some((oldest, last)) = oldest {
                if chrono::Utc::now().timestamp() - last > GUARD_TIMEOUT {
                    self.steal_work(oldest).await?;
                    last_seen.remove(&oldest.clone());
                }
            }
        }

        let id = self.instance_id.to_string();
        self.dispatchers_directory.pop(&id).await?;
        self.dispatchers_directory_finalize.pop(&id).await?;
        Ok(())
    }

    async fn steal_work(&self, target: &str) -> Result<()> {
        let target_jobs = self.core.redis_persistant.hashmap::<SubmissionDispatchMessage>(DISPATCH_TASK_ASSIGNMENT.to_owned() + target, None);
        info!("Starting to steal work from {target}");

        let mut keys = target_jobs.keys().await?;
        while !keys.is_empty() {
            let key: String = match keys.pop() {
                Some(key) => key,
                None => {
                    keys = target_jobs.keys().await?;
                    continue
                }
            };
            let message = match target_jobs.pop(&key).await? {
                Some(message) => message,
                None => continue,
            };

            if self.submissions_assignments.pop(&key).await?.is_some() {
                self.submission_queue.unpop(&message).await?;
            }
        }

        info!("Finished stealing work from {target}");
        self.dispatchers_directory.pop(target).await?;
        self.dispatchers_directory_finalize.pop(target).await?;
        Ok(())
    }

    async fn handle_commands(self: &Arc<Self>) -> Result<()> {
        while self.core.is_running() {

            let command = match self.command_queue.pop_timeout(Duration::from_secs(3)).await? {
                Some(message) => message,
                None => continue,
            };

            // Start of process dispatcher transaction
            match command.payload()? {
                DispatcherCommand::CreateWatch(CreateWatch { queue_name, submission }) => {
                    self.setup_watch_queue(submission, queue_name).await?;
                },
                DispatcherCommand::ListOutstanding(ListOutstanding { response_queue, submission }) => {
                    self.list_outstanding(submission, response_queue).await?;
                },
                DispatcherCommand::UpdateBadSid(response_queue) => {
                    self.update_bad_sids().await?;
                    self.core.redis_volatile.queue(response_queue, None).push(&self.instance_id.to_string()).await?;
                }
            }
        }
        Ok(())
    }


    async fn setup_watch_queue(&self, sid: Sid, queue_name: String) -> Result<()> {
        // Create a unique queue
        let watch_queue = self.core.redis_volatile.queue::<WatchQueueMessage>(queue_name.clone(), Some(Duration::from_secs(30)));
        watch_queue.push(&WatchQueueStatus::Start.into()).await?;

        //
        let queues = self.process_queues.read().await;
        let inner_queue = match queues.get(&sid) {
            Some(queue) => queue,
            None => {
                watch_queue.push(&WatchQueueStatus::Stop.into()).await?;
                return Ok(())
            }
        };

        // Add the newly created queue to the list of queues for the given submission
        self._watcher_list(sid).add(&queue_name).await?;

        // Push all current keys to the newly created queue (Queue should have a TTL of about 30 sec to 1 minute)
        _ = inner_queue.send(DispatchAction::DescribeStatus(sid, watch_queue));
        Ok(())
    }

    async fn list_outstanding(&self, sid: Sid, queue_name: String) -> Result<()> {
        let response_queue = self.core.redis_volatile.queue::<HashMap<ServiceName, u64>>(queue_name, Some(Duration::from_secs(30)));

        let response = {
            let (send, recv) = oneshot::channel();
            let queues = self.process_queues.read().await;
            match queues.get(&sid) {
                Some(queue) => {
                    _ = queue.send(DispatchAction::ListOutstanding(sid, send));
                },
                None => {
                    response_queue.push(&Default::default()).await?;
                    return Ok(())
                }
            };
            recv
        };

        let outstanding = response.await.unwrap_or_default();
        response_queue.push(&outstanding).await?;
        Ok(())
    }

    async fn update_bad_sids(&self) -> Result<()> {
        // Pull new sid list
        let remote_sid_list = self.redis_bad_sids.members().await?;

        // Add new sids
        let mut new_sids = vec![];
        {
            let mut sid_list = self.bad_sids.write().await;
            for sid in remote_sid_list {
                if sid_list.insert(sid) {
                    new_sids.push(sid);
                }
            }
        }

        // Kick off updates for any new sids
        let queue_table = self.process_queues.read().await;
        for sid in new_sids {
            if let Some(queue) = queue_table.get(&sid) {
                _ = queue.send(DispatchAction::BadSid(sid));
            }
        }
        Ok(())
    }

    async fn timeout_backstop(self: Arc<Self>) -> Result<()> {
        while self.core.is_running() {
            // { // timeout_backstop
            //     let dispatcher_instances = self.core.dispatcher_instances().await?;
            //     let mut error_tasks = vec![];

            //     // iterate running tasks
            //     let tasks: HashSet<Sid> = self.process_queues.read().await.keys().cloned().collect();
            //     for (_task_key, task) in self.running_tasks.items().await? {
            //         // Its a bad task if it's dispatcher isn't running
            //         if !dispatcher_instances.contains(&task.dispatcher) {
            //             error_tasks.push(task);
            //             continue
            //         }
            //         // Its a bad task if its OUR task, but we aren't tracking that submission anymore
            //         if task.dispatcher == self.instance_id && !tasks.contains(&task.sid) {
            //             error_tasks.push(task)
            //         }
            //     }

            //     // Refresh our dispatcher list.
            //     let dispatcher_instances = self.core.dispatcher_instances().await?;
            //     let mut other_dispatcher_instances: HashSet<String> = dispatcher_instances.iter().cloned().collect();
            //     other_dispatcher_instances.remove(&self.instance_id);

            //     // The remaining running tasks (probably) belong to dead dispatchers and can be killed
            //     for task in error_tasks {
            //         // Check against our refreshed dispatcher list in case it changed during the previous scan
            //         if other_dispatcher_instances.contains(&task.dispatcher) {
            //             continue
            //         }

            //         // If its already been handled, we don't need to
            //         if self.running_tasks.pop(&task.key()).await?.is_none() {
            //             continue
            //         }

            //         let worker = match task.metadata.get("worker__") {
            //             Some(serde_json::Value::String(worker)) => worker,
            //             _ => continue
            //         };

            //         // Kill the task that would report to a dead dispatcher
            //         warn!("[{}]Task killed by backstop {} {}", task.sid, task.service_name, task.fileinfo.sha256);
            //         self.scaler_timeout_queue.push(&KillContainerCommand {
            //             service: task.service_name.clone(),
            //             container: worker.to_owned()
            //         }).await?;

            //         // Report to the metrics system that a recoverable error has occurred for that service
            //         self.core.export_metrics_once(
            //             &task.service_name,
            //             &ServiceMetrics {fail_recoverable: 1, ..Default::default()},
            //             Some(worker.as_str()),
            //             Some("service")
            //         ).await?;
            //     }
            // }

            #[derive(Debug, Deserialize)]
            struct FieldList {
                sid: Sid,
            }

            impl Readable for FieldList { fn set_from_archive(&mut self, _from_archive: bool) {} }

            // Look for unassigned submissions in the datastore if we don't have a
            // large number of outstanding things in the queue already.
            let assignments = self.submissions_assignments.items().await?;
            let mut recovered_from_database = vec![];
            if self.submission_queue.length().await? < 500 {
                // Get the submissions belonging to an dispatcher we don't know about
                let mut cursor = self.core.datastore.submission.stream_search::<FieldList>("state: submitted", "sid".to_owned(), vec![], None, None, None).await?;
                while let Some(item) = cursor.next().await? {
                    if assignments.contains_key(&item.sid.to_string()) {
                        continue
                    }
                    recovered_from_database.push(item.sid);
                }
            }

            // Look for instances that are in the assignment table, but the instance its assigned to doesn't exist.
            // We try to remove the instance from the table to prevent multiple dispatcher instances from
            // recovering it at the same time
            {
                // Get the submissions belonging to an dispatcher we don't know about
                let assignments = self.submissions_assignments.items().await?;
                let mut dispatcher_instances: HashSet<String> = self.core.dispatcher_instances().await?.into_iter().collect();
                // List all dispatchers with jobs assigned
                for raw_key in self.core.redis_persistant.keys(TASK_ASSIGNMENT_PATTERN).await? {
                    if let Some(key) = raw_key.strip_prefix(DISPATCH_TASK_ASSIGNMENT) {
                        dispatcher_instances.insert(key.to_owned());
                    }
                }

                // Submissions that didn't belong to anyone should be recovered
                for (sid, instance) in assignments {
                    if dispatcher_instances.contains(&instance) {
                        continue
                    }
                    if self.submissions_assignments.conditional_remove(&sid, &instance).await? {
                        self.recover_submission(&sid, "from assignment table").await?;
                    }
                }
            }

            // Go back over the list of sids from the database now that we have a copy of the
            // assignments table taken after our database scan
            for sid in recovered_from_database {
                if !assignments.contains_key(&sid.to_string()) {
                    self.recover_submission(&sid.to_string(), "from database scan").await?;
                }
            }

            self.core.sleep(GLOBAL_TASK_CHECK_INTERVAL).await;
        }
        Ok(())
    }

    async fn recover_submission(&self, sid: &str, message: &str) -> Result<bool> {
        // Make sure we can load the submission body
        let submission = match self.core.datastore.submission.get_if_exists(sid, None).await? {
            Some((submission, _)) => submission,
            None => return Ok(false)
        };
        if submission.state != SubmissionState::Submitted {
            return Ok(false)
        }

        warn!("Recovered dead submission: {sid} {message}");

        // Try to recover the completion queue value by checking with the ingest table
        let mut completed_queue = None;
        if submission.scan_key.is_some() {
            completed_queue = Some(COMPLETE_QUEUE_NAME.to_string());
        }

        // Put the file back into processing
        self.submission_queue.unpop(&SubmissionDispatchMessage::simple(submission, completed_queue)).await?;
        Ok(true)
    }

    // Find any files associated with a submission and dispatch them if they are
    // not marked as in progress. If all files are finished, finalize the submission.
    //
    // This version of dispatch submission doesn't verify each result, but assumes that
    // the dispatch table has been kept up to date by other components.
    //
    // Preconditions:
    //     - File exists in the filestore and file collection in the datastore
    //     - Submission is stored in the datastore
    #[instrument]
    async fn dispatch_submission(self: &Arc<Self>, mut task: SubmissionTask) -> Result<()> {
        // let submission = &task.submission;
        let sid = task.submission.sid.to_string();
        let sha256 = task.submission.files[0].sha256.clone();

        // Check the sid table
        if self.bad_sids.read().await.contains(&task.submission.sid) {
            task.submission.to_be_deleted = true;
        }

        if !self.submissions_assignments.add(&sid, &self.instance_id).await? {
            warn!("[{sid}] Received an assigned submission dropping");
            return Ok(())
        }

        if !self.active_submissions.exists(&sid).await? {
            info!("[{sid}] New submission received");
            task.trace_event("submission_start");
            self.active_submissions.add(&sid, &SubmissionDispatchMessage::simple(task.submission.clone(),  task.completed_queue.clone())).await?;

            // Write all new submissions to the traffic queue
            self.traffic_queue.publish(&SubmissionMessage::started((&task.submission).into())).await?;

        } else {
            trace_event!(task, "submission_start", "Received a pre-existing submission");
            warn!("[{sid}] Received a pre-existing submission, check if it is complete");
        }

        // Apply initial data parameter
        let mut temp_data_config = self.core.config.submission.default_temporary_keys.clone();
        temp_data_config.extend(&mut self.core.config.submission.temporary_keys.clone().into_iter());
        let mut temporary_data = TemporaryFileData::new(temp_data_config);
        let max_temp_data_length = self.core.config.submission.max_temp_data_length as usize;
        if let Some(initial) = &task.submission.params.initial_data {
            match serde_json::from_str::<JsonMap>(&initial.0) {
                Ok(init) => {
                    for (key, value) in init {
                        if estimate_size(&value) <= max_temp_data_length {
                            temporary_data.set_value(&key, value);
                        }
                    }
                },
                Err(err) => {
                    warn!("[{sid}] could not process initialization data: {err}")
                }
            }
        }
        task.file_temporary_data.insert(sha256.clone(), temporary_data);


        // setup file parameters for root
        task.file_depth.insert(sha256.clone(), 0);
        let file_name = task.submission.files[0].name.clone();
        task.file_names.insert(sha256.clone(), if file_name.is_empty() { sha256.to_string() } else { file_name });
        task.active_files.insert(sha256.clone());

        // Initialize ancestry chain by identifying the root file
        let file_info = self.get_fileinfo(&mut task, &sha256).await.context("get_fileinfo")?;
        let file_type = match file_info {
            Some(info) => info.file_type.clone(),
            None => "NOT_FOUND".to_owned(),
        };
        task.file_ancestry.insert(sha256.clone(), vec![vec![AncestoryEntry {
            file_type: file_type.clone(),
            parent_relation: "ROOT".to_owned(),
            sha256: sha256.clone()
        }]]);

        // create queue for processor
        let (sender, reciever) = tokio::sync::mpsc::unbounded_channel();
        {
            let mut queues = self.process_queues.write().await;
            match queues.entry(task.submission.sid) {
                std::collections::hash_map::Entry::Occupied(mut entry) => {
                    if entry.get().is_closed() {
                        entry.insert(sender);
                    } else {
                        bail!("Submission already being processed: {sid}");
                    }
                },
                std::collections::hash_map::Entry::Vacant(entry) => {
                    entry.insert(sender);
                },
            }
        }

        // Launch processor
        tokio::spawn(self.clone().submission_worker(task, reciever));
        Ok(())
    }

    async fn submission_worker(self: Arc<Self>, mut task: SubmissionTask, mut work_queue: mpsc::UnboundedReceiver<DispatchAction>) {
        for _ in 0..SUBMISSION_ATTEMPT_LIMIT {
            match self._submission_worker(&mut task, &mut work_queue).await {
                Ok(_) => return,
                Err(err) => {
                    error!("Error handling submission [{}]: {err:?}", task.submission.sid);
                },
            }
        }
    }

    async fn _submission_worker(self: &Arc<Self>, task: &mut SubmissionTask, work_queue: &mut mpsc::UnboundedReceiver<DispatchAction>) -> Result<()> {
        let sid = task.submission.sid;
        info!("Start service worker {sid}");

        // Refresh the quota hold
        let mut _quota_guard = None;
        if task.submission.params.quota_item && !task.submission.params.submitter.is_empty() {
            info!("[{sid}] Submission counts towards {} quota", task.submission.params.submitter.to_uppercase());
            _quota_guard = Some(QuotaGuard::new(sid, task.submission.params.submitter.clone(), self.quota_tracker.clone()));
        }

        // timer to detect when a submission has gone too long with events and needs to be
        let mut submission_timeout = Instant::now();

        // timers to detect when a service is late and needs to be timed out
        let mut timeouts: HashMap<(Sha256, ServiceName), (Instant, Duration, String)> = Default::default();

        // process the root file
        let mut finished = false;
        self.dispatch_file(task, &task.submission.files[0].sha256.clone()).await.context("initial dispatch")?;

        while self.core.is_running() && !finished {
            let mut message = task.pop_internal_task();

            // check for submission timeout
            if message.is_none() && submission_timeout.elapsed() > SUBMISSION_TOTAL_TIMEOUT {
                message = Some(DispatchAction::Check(sid));
            }

            // check for service timeouts, make sure we have processed messages in the queue before checking timeouts
            if message.is_none() && work_queue.is_empty() {

                // Check for service timeouts
                let mut service_timeouts = vec![];
                for ((sha, service_name), (start, duration, worker)) in &timeouts {
                    if start.elapsed() > *duration {
                        let key = (sha.clone(), service_name.clone());
                        service_timeouts.push(key.clone());

                        let log = format!("Service timeout at {} on worker {worker}", chrono::Utc::now());
                        trace_event!(task, "service_timeout", file sha, service service_name, "{log}");
                        let logs = task.service_logs.entry(key).or_default();
                        logs.push(log);

                        self.timeout_service(task, sha, *service_name, worker).await?;

                    }
                }

                // report timeouts and remove them from the table
                increment!(self.counter, service_timeouts, service_timeouts.len() as i32);
                for key in &service_timeouts {
                    timeouts.remove(key);
                }
            }

            // read messages
            let message = match message {
                Some(message) => message,
                None => {
                    match tokio::time::timeout(ONE_SECOND, work_queue.recv()).await {
                        Ok(Some(message)) => message,
                        Ok(None) => {
                            error!("submission processing terminated while incomplete {sid}");
                            return Ok(())
                        }
                        Err(_) => continue
                    }
                }
            };

            // process the message
            match message {
                DispatchAction::Start(message, started) => {
                    trace_event!(task, "service_start", file &message.sha, service &message.service_name, "{}", message.worker_id);

                    let finish = |message: Result<()>| {
                        started.map(|socket| socket.send(message))
                    };

                    let key = (message.sha, message.service_name.clone());
                    if let Some((service_task, queue_key, last_queue_check)) = task.queue_keys.remove(&key) {
                        // If this task is already finished (result message processed before start
                        // message) we can skip setting a timeout
                        if task.service_errors.contains_key(&key) || task.service_results.contains_key(&key) {
                            finish(Err(anyhow!("Task already finished")));
                            continue
                        }

                        // check if someone is trying to start an out of date task
                        if let Some(request_id) = message.task_id {
                            if request_id != service_task.task_id {
                                // trying to start the wrong task, put the queue key back and ignore this message
                                task.queue_keys.insert(key, (service_task, queue_key, last_queue_check));
                                finish(Err(anyhow!("This task has been replaced")));
                                continue
                            }
                        }

                        if let Some(service) = self.core.services.get(message.service_name) {
                            timeouts.insert(key.clone(), (Instant::now(), Duration::from_secs(service.timeout as u64) + TIMEOUT_GRACE, message.worker_id.clone()));
                            task.service_logs.entry(key.clone()).or_default().push(format!("Popped from queue and running at {} on worker {}", chrono::Utc::now(), message.worker_id));
                            task.running_services.insert(key, service_task);
                            finish(Ok(()));
                            continue
                        }
                    } else {
                        finish(Err(anyhow!("Task not recorded as queued")));
                    }
                },
                DispatchAction::Result(message) => {
                    submission_timeout = Instant::now();
                    let key = (message.sha256(), message.service_name().to_owned());
                    timeouts.remove(&key);
                    task.running_services.remove(&key);

                    match *message {
                        ServiceResponse::Result(data) => self.process_service_result(task, data).await?,
                        ServiceResponse::Error(data) => self.process_service_error(task, &data.error_key, data.error).await?,
                    };
                },
                DispatchAction::DescribeStatus(_, watch_queue) => {
                    // Push all current keys to the newly created queue (Queue should have a TTL of about 30 sec to 1 minute)
                    for result_data in task.service_results.values() {
                        let _ = watch_queue.push(&WatchQueueMessage {
                            status: WatchQueueStatus::Ok,
                            cache_key: Some(result_data.key.clone())
                        }).await;
                    }
                    for error_key in task.service_errors.values() {
                        let _ = watch_queue.push(&WatchQueueMessage {
                            status: WatchQueueStatus::Fail,
                            cache_key: Some(error_key.clone())
                        }).await;
                    }
                },
                DispatchAction::ListOutstanding(_, channel) => {
                    let mut outstanding: HashMap<ServiceName, u64> = Default::default();
                    for (_sha, service_name) in task.queue_keys.keys() {
                        *outstanding.entry(service_name.clone()).or_default() += 1;
                    }
                    for (_sha, service_name) in task.running_services.keys() {
                        *outstanding.entry(service_name.clone()).or_default() += 1;
                    }
                    _ = channel.send(outstanding);
                },
                DispatchAction::BadSid(_) => {
                    task.submission.to_be_deleted = true;
                    self.active_submissions.set(&sid.to_string(), &SubmissionDispatchMessage::simple(task.submission.clone(), task.completed_queue.clone())).await?;
                },
                DispatchAction::Check(_) => {
                    info!("[{sid}] checking dispatch status...");
                    finished = self.check_submission(task).await?;

                    // If we didn't finish the submission here, wait another 20 minutes
                    submission_timeout = Instant::now();
                },
                DispatchAction::Terminate(_, respond) => {
                    for ((_, service_name), (_, key, _)) in &task.queue_keys {
                        let service_queue = self.core.get_service_queue(service_name);
                        service_queue.remove(key).await?;
                    }
                    _ = respond.send(());
                    finished = true;
                },
                DispatchAction::DispatchFile(_, sha256) => {
                    self.dispatch_file(task, &sha256).await?;
                },
                DispatchAction::TestReport(_, respond) => {
                    _ = respond.send(TestReport {
                        queue_keys: task.queue_keys.clone(),
                        service_results: task.service_results.clone(),
                        service_errors: task.service_errors.clone(),
                    });
                }
            }
        }
        Ok(())
    }

    // Dispatch to any outstanding services for the given file.
    // If nothing can be dispatched, check if the submission is finished.
    //
    // :param task: Submission task object.
    // :param sha256: hash of the file to check.
    // :param timed_out_host: Name of the host that timed out after maximum service attempts.
    // :return: true if submission is finished.
    #[instrument]
    async fn dispatch_file(&self, task: &mut SubmissionTask, sha256: &Sha256) -> Result<()> {
        // let submission = &task.submission;
        // let params = &submission.params;
        let sid = task.submission.sid;
        trace_event!(task, "dispatch_file", file sha256);

        // We are processing this file, load the file info
        let file_info = match self.get_fileinfo(task, sha256).await.context("get_fileinfo")? {
            Some(file_info) => file_info,
            None => return Ok(())
        };

        let file_depth = task.file_depth.get(sha256).cloned().unwrap_or(1);
        // If its the first time we've seen this file, we won't have a schedule for it
        let mut schedule = match task.file_schedules.get(sha256) {
            Some(schedule) => schedule.clone(),
            None => {

                let mut forbidden_services = vec![];

                // If Dynamic Recursion Prevention is in effect and the file is not part of the bypass list,
                // Find the list of services this file is forbidden from being sent to.
                // TODO: remove "or submission.params.ignore_dynamic_recursion_prevention" after assemblyline upgrade to version 4.6+
                let ignore_drop = task.submission.params.ignore_recursion_prevention;
                if !ignore_drop && !task.dynamic_recursion_bypass.contains(sha256) {
                    forbidden_services = task.find_recursion_excluded_services(sha256)
                }

                let schedule = self.core.services.build_schedule(
                    &task.submission.params,
                    &file_info.file_type,
                    file_depth,
                    Some(forbidden_services),
                    task.service_access_control.clone()
                ).context("build_schedule")?;
                let schedule_names = get_schedule_names(&schedule);
                trace_event!(task, "schedule_built", file sha256, "{:?}", schedule_names);
                task.file_schedules.insert(sha256.clone(), schedule_names.clone());
                schedule_names
            }
        };

        let deep_scan = task.submission.params.deep_scan;
        let ignore_filtering = task.submission.params.ignore_filtering;

        // Go through each round of the schedule removing complete/failed services
        // Break when we find a stage that still needs processing
        let mut outstanding: Vec<ServiceName> = vec![];
        let mut started_stages = vec![];
        while !schedule.is_empty() && outstanding.is_empty() {
            let stage = schedule.remove(0);
            started_stages.push(stage.clone());

            for service_name in stage {
                // If the service terminated in an error, count the error and continue
                let key = (sha256.clone(), service_name.clone());
                if task.service_errors.contains_key(&key) {
                    continue
                }

                // If we have no error, and no result, its not finished
                let result = match task.service_results.get(&key) {
                    Some(result) => result,
                    None => {
                        outstanding.push(service_name);
                        continue
                    }
                };

                // if the service finished, count the score, and check if the file has been dropped
                if !ignore_filtering && result.drop {
                    // Clear out anything in the schedule after this stage
                    task.file_schedules.insert(sha256.clone(), started_stages.clone());
                    schedule.clear();
                }
            }
        }
        // debug!("[{sid}::{sha256}] outstanding services: {outstanding:?}");

        // Try to retry/dispatch any outstanding services
        if !outstanding.is_empty() {
            let mut sent = vec![];
            let mut enqueued = vec![];
            let mut running = vec![];
            let mut skipped = vec![];

            for service_name in outstanding {
                let service_queue = self.core.get_service_queue(&service_name);

                let key = (sha256.clone(), service_name.clone());
                // Check if the task is already running
                if task.running_services.contains_key(&key) {
                    running.push(service_name);
                    continue
                }

                // Check if this task is already sitting in queue
                if let Some((_, dispatch_key, last_check)) = task.queue_keys.get_mut(&key) {
                    if last_check.elapsed() < QUEUE_CHECK_INTERVAL {
                        enqueued.push(service_name);
                        continue
                    }
                    if service_queue.rank(dispatch_key).await?.is_some() {
                        *last_check = Instant::now();
                        enqueued.push(service_name);
                        continue
                    }
                }

                // If its not in queue already check we aren't dispatching anymore
                if task.submission.to_be_deleted {
                    skipped.push(service_name);
                    continue
                }

                // Check if we have attempted this too many times already.
                let attempts = task.service_attempts.entry(key.clone()).or_default();
                *attempts += 1;
                if *attempts > 3 {
                    self.retry_error(task, sha256, service_name).await?;
                    continue
                }

                // check if the service is still enabled
                let service = match self.core.services.get(service_name) {
                    Some(service) if service.enabled => service,
                    _ => continue
                };
                
                // Load the list of tags we will pass
                let mut tags = vec![];
                if service.uses_tags || service.uses_tag_scores {
                    if let Some(file_tags) = task.file_tags.get(sha256) {
                        for tag in file_tags.values() {
                            let short_type = match tag.tag_type.rsplit_once(".") {
                                Some((_, value)) => value.to_owned(),
                                None => tag.tag_type.clone(),
                            };

                            let score = if service.uses_tag_scores {
                                Some(tag.score)
                            } else {
                                None
                            };

                            tags.push(TagItem {
                                tag_type: tag.tag_type.clone(),
                                value: tag.value.clone(),
                                score,
                                short_type
                            });
                        }
                    }
                }

                // Load the temp submission data we will pass
                let mut temp_data = vec![];
                if service.uses_temp_submission_data {
                    // while we convert the map to a list of values capture any that we are monitoring
                    let mut monitored_keys: HashSet<&String> = HashSet::from_iter(service.monitored_keys.iter());
                    let mut monitored_values: HashMap<String, Option<serde_json::Value>> = Default::default();

                    // load a copy of the temporary data and convert it to a list of DataItems
                    if let Some(temporary) = task.file_temporary_data.get(sha256) {
                        for (key, value) in temporary.read() {
                            if monitored_keys.remove(&key) {
                                monitored_values.insert(key.clone(), Some(value.clone()));
                            }
                            temp_data.push(DataItem{
                                name: key,
                                value
                            });
                        }
                    }

                    // any keys that were not found in the temporary data should be filled with None to
                    // indicate their abscence from the temp_data list
                    for remaining_key in monitored_keys.drain() {
                        monitored_values.insert(remaining_key.clone(), None);
                    }

                    // mix in the ancestory data
                    if let Some(ancestry) = task.file_ancestry.get(sha256) {
                        temp_data.push(DataItem{
                            name: "ancestry".to_string(),
                            value: serde_json::json!(ancestry)
                        });
                    }

                    // if there are any monitored values create a monitoring entry
                    if !monitored_values.is_empty() {
                        task.set_monitoring_entry(sha256.clone(), service.name.clone(), monitored_values);
                    }
                }

                // Load the metadata we will pass
                let metadata = if service.uses_metadata {
                    task.submission.metadata.clone()
                } else {
                    Default::default()
                };

                // Mark this routing for the purposes of recursion prevention
                let prevented_services = self.core.services.expand_categories(service.recursion_prevention.clone());
                for service_name in prevented_services {
                    task.forbid_for_children(sha256.clone(), service_name);
                }

                let filename = task.file_names.get(sha256).cloned().unwrap_or_else(|| sha256.to_string());

                // Build the actual service dispatch message
                let config = Self::build_service_config(&service, &task.submission);
                let mut service_task = ServiceTask {
                    sid,
                    task_id: rand::rng().random(),
                    dispatcher: self.instance_id.clone(),
                    dispatcher_address: self.instance_address.clone(),
                    metadata,
                    min_classification: task.submission.classification.classification.clone(),
                    service_name: service_name.clone(),
                    service_config: config,
                    fileinfo: (*file_info).clone(),
                    filename,
                    depth: file_depth,
                    max_files: task.submission.params.max_extracted,
                    ttl: task.submission.params.ttl,
                    ignore_cache: task.submission.params.ignore_cache,
                    ignore_recursion_prevention: task.submission.params.ignore_recursion_prevention,
                    ignore_filtering,
                    tags,
                    temporary_submission_data: temp_data,
                    deep_scan,
                    priority: task.submission.params.priority as i32,
                    safelist_config: self.core.config.services.safelist.clone()
                };
                service_task.metadata.insert("dispatcher__".to_string(), self.instance_id.clone().into());
                service_task.metadata.insert("dispatcher_address__".to_string(), self.instance_address.clone().into());
                service_task.metadata.insert("task_id__".to_string(), service_task.task_id.to_string().into());

                // Its a new task, send it to the service
                let queue_key = service_queue.push(service_task.priority as f64, &service_task).await?;
                task.queue_keys.insert(key.clone(), (service_task, queue_key, Instant::now()));
                sent.push(service_name);
                task.service_logs.entry(key).or_default().push(format!("Submitted to queue at {}", chrono::Utc::now()));
            }

            if !sent.is_empty() || !enqueued.is_empty() || !running.is_empty() {
                // If we have confirmed that we are waiting, or have taken an action, log that.
                info!("[{sid}] File {sha256} sent to: {} already in queue for: {} running on: {}",
                      FormattedList(&sent), FormattedList(&enqueued), FormattedList(&running));
                trace_event!(task, "dispatch_file_result", file sha256, "sent to: {} already in queue for: {} running on: {}",
                             FormattedList(&sent), FormattedList(&enqueued), FormattedList(&running));
                return Ok(());
            } else if !skipped.is_empty() {
                // Not waiting for anything, and have started skipping what is left over
                // because this submission is terminated. Drop through to the base
                // case where the file is complete
                info!("[{sid}] File {sha256} skipping {}", FormattedList(&skipped));
            } else {
                // If we are not waiting, and have not taken an action, we must have hit the
                // retry limit on the only service running. In that case, we can move directly
                // onto the next stage of services, trigger disptach to run again ASAP.
                task.send_dispatch_action(DispatchAction::DispatchFile(task.submission.sid, sha256.clone()));
                return Ok(())
            }
        }

        increment!(self.counter, files_completed);
        if task.queue_keys.is_empty() && task.running_services.is_empty() {
            trace_event!(task, "file_finished", file sha256);
            info!("[{sid}] Finished processing file '{sha256}', checking if submission complete");
            task.send_dispatch_action(DispatchAction::Check(sid));
        } else {
            trace_event!(task, "file_finished", file sha256, "queued: {} running: {}", task.queue_keys.len(), task.running_services.len());
            info!("[{sid}] Finished processing file '{sha256}', submission incomplete (queued: {} running: {})",
                task.queue_keys.len(), task.running_services.len())
        }
        Ok(())
    }

    #[instrument]
    async fn get_fileinfo(&self, task: &mut SubmissionTask, sha256: &Sha256) -> Result<Option<Arc<FileInfo>>> {
        // First try to get the info from local cache
        if let Some(file_info) = task.file_info.get(sha256) {
            return Ok(file_info.clone());
        }

        // get the info from datastore
        let filestore_info = self.core.datastore.file.get(sha256, None).await.context("file.get")?;

        match filestore_info {
            None => {
                // Store an error and mark this file as unprocessable
                task.dropped_files.insert(sha256.clone());
                self._dispatching_error(task, &error::Error {
                    archive_ts: None,
                    created: chrono::Utc::now(),
                    expiry_ts: task.submission.expiry_ts,
                    response: error::Response {
                        message: format!("Couldn't find file info for {sha256} in submission {}", task.submission.sid).into(),
                        service_name: "Dispatcher".into(),
                        service_tool_version: None,
                        service_version: "4.0".to_string(),
                        status: error::Status::FailNonrecoverable,
                        service_debug_info: None,
                    },
                    sha256: sha256.clone(),
                    error_type: error::ErrorTypes::Unknown
                }).await?;
                task.file_info.insert(sha256.clone(), None);
                task.file_schedules.insert(sha256.clone(), vec![]);
                Ok(None)
            },
            Some(filestore_info) => {
                // Translate the file info format
                let file_info = Arc::new(FileInfo {
                    magic: filestore_info.magic,
                    md5: filestore_info.md5,
                    mime: filestore_info.mime,
                    sha1: filestore_info.sha1,
                    sha256: filestore_info.sha256,
                    size: filestore_info.size,
                    ssdeep: Some(filestore_info.ssdeep),
                    file_type: filestore_info.file_type,
                    tlsh: filestore_info.tlsh,
                    uri_info: filestore_info.uri_info
                });
                task.file_info.insert(sha256.clone(), Some(file_info.clone()));
                Ok(Some(file_info))
            }
        }
    }

    // Check if a submission is finished.
    //
    // :param task: Task object for the submission in question.
    // :return: true if submission has been finished.
    #[instrument]
    async fn check_submission(&self, task: &mut SubmissionTask) -> Result<bool> {
        let sid = task.submission.sid;

        // Track which files we have looked at already
        let mut checked = HashSet::<Sha256>::new();
        let mut unchecked: BTreeSet<Sha256> = task.file_depth.keys().cloned().collect();

        // Categorize files as pending/processing (can be both) all others are finished
        let mut pending_files = vec![];  // Files where we are missing a service and it is not being processed
        let mut processing_files = vec![];  // Files where at least one service is in progress/queued

        // Track information about the results as we hit them
        let mut file_scores = HashMap::<Sha256, i32>::new();

        // Make sure we have either a result or
        while let Some(sha256) = unchecked.pop_last() {
            checked.insert(sha256.clone());

            if task.dropped_files.contains(&sha256) {
                continue
            }

            let mut schedule = match task.file_schedules.get(&sha256) {
                Some(schedule) => schedule.clone(),
                None => {
                    pending_files.push(sha256);
                    continue
                }
            };

            while !schedule.is_empty() && !pending_files.contains(&sha256) && !processing_files.contains(&sha256) {
                let stage = schedule.remove(0);
                for service_name in stage {

                    // should be handled by plumber
                    // // Only active services should be in this dict, so if a service that was placed in the
                    // // schedule is now missing it has been disabled or taken offline.
                    // if self.core.services.get(service_name). {
                    // if not service:
                    //     continue
                    // }

                    // If there is an error we are finished with this service
                    let key = (sha256.clone(), service_name.clone());
                    if task.service_errors.contains_key(&key) {
                        continue
                    }

                    // if there is a result, then the service finished already
                    if let Some(result) = task.service_results.get(&key) {
                        if !task.submission.params.ignore_filtering && result.drop {
                            schedule.clear()
                        }

                        // Collect information about the result
                        *file_scores.entry(sha256.clone()).or_default() += result.score;
                        for (child, _) in &result.children {
                            if !checked.contains(child) {
                                unchecked.insert(child.clone());
                            }
                        }
                        continue
                    }

                    // If the file is in process, we may not need to dispatch it, but we aren't finished
                    // with the submission.
                    if task.running_services.contains_key(&key) {
                        processing_files.push(sha256.clone());
                        // another service may require us to dispatch it though so continue rather than break
                        continue
                    }

                    // Check if the service is in queue, and handle it the same as being in progress.
                    // Check this one last, since it can require a remote call to redis rather than checking a dict.
                    let service_queue = self.core.get_service_queue(&service_name);
                    if let Some((_, queue_key, last_check)) = task.queue_keys.get_mut(&key) {
                        if last_check.elapsed() < QUEUE_CHECK_INTERVAL {
                            processing_files.push(sha256.clone());
                            continue
                        }
                        if service_queue.rank(queue_key).await?.is_some() {
                            *last_check = Instant::now();
                            processing_files.push(sha256.clone());
                            continue
                        }
                    }

                    // Don't worry about pending files if we aren't dispatching anymore and they weren't caught
                    // by the prior checks for outstanding tasks
                    if task.submission.to_be_deleted {
                        break
                    }

                    // We check if it has already been dispatched before checking if its enabled 
                    // to let us catch any trailing results coming in. But we don't count the file as pending
                    // because we aren't going to _start_ processing on enabled. Plumber will handle the corner cases.
                    match self.core.services.get(service_name) {
                        Some(service) if service.enabled => {},
                        _ => continue
                    };

                    // Since the service is not finished or in progress, it must still need to start
                    debug!("[{sid}] Not complete on account of {sha256} needing {service_name}");
                    pending_files.push(sha256.clone());
                    break
                }
            }
        }

        // Filter out things over the depth limit
        let depth_limit = self.core.config.submission.max_extraction_depth;
        pending_files.retain(|item| *task.file_depth.get(item).unwrap_or(&0) < depth_limit);

        // If there are pending files, then at least one service, on at least one
        // file isn't done yet, and hasn't been filtered by any of the previous few steps
        // poke those files.
        if !pending_files.is_empty() {
            trace_event!(task, "submission_check", "Dispatching {}", FormattedList(&pending_files));
            debug!("[{sid}] Dispatching {} files: {}", pending_files.len(), FormattedList(&pending_files));
            for file_hash in pending_files {
                task.send_dispatch_action(DispatchAction::DispatchFile(sid, file_hash));
            }
        } else if !processing_files.is_empty() {
            trace_event!(task, "submission_check", "Waiting for {}", FormattedList(&processing_files));
            debug!("[{sid}] Not finished waiting on {} files: {}", processing_files.len(), processing_files.len());
        } else {
            trace_event!(task, "submission_check", "Finished");
            debug!("[{sid}] Finalizing submission.");
            // accumulate the score, submissions with no results have no score
            // max_score = max(file_scores.values()) if file_scores else 0
            let max_score = file_scores.values().fold(0, |a, b| a.max(*b));
            self.finalize_submission(task, max_score, checked).await?;
            return Ok(true)
        }
        return Ok(false)
    }

    /// Prepare the service config that will be used downstream.
    ///
    /// v3 names: get_service_params get_config_data
    fn build_service_config(service: &Service, submission: &Submission) -> JsonMap {
        // Load the default service config
        let mut params = JsonMap::new();
        for x in &service.submission_params {
            params.insert(x.name.clone(), x.default.clone());
        }

        // Over write it with values from the submission
        if let Some(submission_params) = submission.params.service_spec.get(&service.name) {
            for (key, value) in submission_params {
                params.insert(key.clone(), value.clone());
            }
        }
        return params
    }

    /// All of the services for all of the files in this submission have finished or failed.
    ///
    /// Update the records in the datastore, and flush the working data from redis.
    #[instrument]
    async fn finalize_submission(&self, task: &mut SubmissionTask, max_score: i32, file_list: HashSet<Sha256>) -> Result<()> {
        let submission = &mut task.submission;
        let sid = submission.sid;
        // if self.tasks.pop(task.sid, None) {

        let results: Vec<Wildcard> = task.service_results.values().map(|summary| summary.key.clone().into()).collect();
        let mut errors: Vec<String> = task.service_errors.values().cloned().collect();
        errors.extend(task.extra_errors.clone());

        let error_count = errors.len() as i32;
        let file_count = file_list.len() as i32;
        let result_count = results.len();

        submission.classification = ExpandingClassification::new(submission.params.classification.as_str().to_string(), &self.core.classification_parser)?;
        submission.error_count = error_count;
        submission.errors = errors;
        submission.file_count = file_count;
        submission.results = results;
        submission.max_score = max_score;
        submission.state = SubmissionState::Completed;
        submission.times.completed = Some(chrono::Utc::now());
        self.core.datastore.submission.save(&sid.to_string(), submission, None, None).await?;

        self._cleanup_submission(task).await?;
        info!("[{sid}] Completed; files: {file_count} results: {result_count} errors: {error_count} score: {max_score}");
        Ok(())
    }

    /// Clean up code that is the same for canceled and finished submissions
    #[instrument]
    async fn _cleanup_submission(&self, task: &SubmissionTask) -> Result<()> {
        let submission = &task.submission;
        let sid = submission.sid;

        if let Some(queue_name) = &task.completed_queue {
            self.core.redis_volatile.queue(queue_name.clone(), None).push(submission).await?;
        }

        // Send complete message to any watchers.
        let watcher_list = self._watcher_list(sid);
        for w in watcher_list.members().await? {
            self.core.redis_volatile.queue(w, None).push(&WatchQueueMessage::stop()).await?;
        }

        // Don't run post processing and traffic notifications if the submission is terminated
        if !task.submission.to_be_deleted {
            // Pull the tags keys and values into a searchable form
            let mut tags = JsonMap::new();

            fn insert(target: &mut JsonMap, full_key: &str, key: &str, value: &TagValue) {
                match key.split_once(".") {
                    Some((root, key)) => {
                        let entry = target.entry(root).or_insert(serde_json::Value::Object(Default::default()));
                        if let Some(values) = entry.as_object_mut() {
                            insert(values, full_key, key, value);
                        } else {
                            error!("Unable to place tag [{full_key}]: scope conflict, expected object");
                        }
                    },
                    None => {
                        let entry = target.entry(key).or_insert(serde_json::Value::Array(Default::default()));
                        if let Some(values) = entry.as_array_mut() {
                            values.push(json!(value));
                        } else {
                            error!("Unable to place tag [{full_key}]: scope conflict, expected list");
                        }
                    }
                }
            }

            for file_tags in task.file_tags.values() {
                for _t in file_tags.values() {
                    insert(&mut tags, &_t.tag_type, &_t.tag_type, &_t.value);
            //         tags.push(serde_json::json!({
            //             "value": _t.value,
            //             "type": _t.tag_type
            //         }))
                }
            }
            let tags = serde_json::Value::Object(tags);

            // Send the submission for alerting or resubmission
            debug!("submission tags: {tags}");
            self.postprocess_worker.process(submission, tags, submission.params.auto_archive).await?;

            // Write all finished submissions to the traffic queue
            self.traffic_queue.publish(&SubmissionMessage::completed(submission.into(), "dispatcher".to_owned())).await?;
        }

        // Clear the timeout watcher
        watcher_list.delete().await?;
        let sid_str = sid.to_string();
        self.active_submissions.pop(&sid_str).await?;
        self.submissions_assignments.pop(&sid_str).await?;
        self.process_queues.write().await.remove(&sid);

        // Count the submission as 'complete' either way
        increment!(self.counter, submissions_completed);
        Ok(())
    }

<<<<<<< HEAD
    async fn retry_error(&self, task: &mut SubmissionTask, sha256: &Sha256, service_name: ServiceName) -> Result<()> {
=======
    #[instrument]
    async fn retry_error(&self, task: &mut SubmissionTask, sha256: &Sha256, service_name: &str) -> Result<()> {
>>>>>>> e6427f2e
        let sid = task.submission.sid;
        warn!("[{sid}/{sha256}] {service_name} marking task failed: TASK PREEMPTED ");

        // Pull out any details to include in error message
        let mut error_details = "The number of retries has passed the limit.".to_string();
        let key = (sha256.clone(), service_name);
        if let Some(logs) = task.service_logs.get(&key) {
            error_details.push_str("\n\n");
            error_details.push_str(&logs.join("\n"));
        }

        let ttl = task.submission.params.ttl;
        let expiry_ts = if ttl != 0 {
            Some(chrono::Utc::now() + chrono::Duration::days(ttl as i64))
        } else {
            None
        };

        let error = error::Error {
            archive_ts: None,
            created: chrono::Utc::now(),
            expiry_ts,
            response: error::Response {
                message: error_details.into(),
                service_name,
                service_version: "0".to_string(),
                status: error::Status::FailNonrecoverable,
                service_debug_info: None,
                service_tool_version: None
            },
            sha256: sha256.clone(),
            error_type: error::ErrorTypes::TaskPreempted,
        };

        let error_key = error.build_key(None, None)?;
        self.core.datastore.error.save(&error_key, &error, None, None).await?;

        task.queue_keys.remove(&key);
        task.running_services.remove(&key);
        task.service_errors.insert(key, error_key.clone());

        self.core.export_metrics_once(
            &service_name,
            &ServiceMetrics{ fail_nonrecoverable: 1, ..Default::default()},
            Some("dispatcher"),
            Some("service")
        ).await?;

        // Send the result key to any watching systems
        let msg = WatchQueueMessage{ status: WatchQueueStatus::Fail, cache_key: Some(error_key) };
        for w in self._watcher_list(task.submission.sid).members().await? {
            self.core.redis_volatile.queue(w, None).push(&msg).await?;
        }
        Ok(())
    }

    #[instrument(skip(data))]
    async fn process_service_result(&self, task: &mut SubmissionTask, data: ServiceResult) -> Result<()> {
        // let submission: &Submission = &task.submission;
        let sid = task.submission.sid;
        let ServiceResult {
            sid: _,
            service_name,
            service_version,
            service_tool_version,
            expiry_ts,
            sha256,
            result_summary: summary,
            tags,
            temporary_data,
            extracted_names,
            dynamic_recursion_bypass,
            extra_errors,
        } = data;

        trace_event!(task, "process_result", file &sha256, service &service_name, "Processing result {}", summary.key);

        // add extra errors from the service the global error list for the submission
        task.extra_errors.extend(extra_errors);

        // check for/clear old partial results
        let mut force_redispatch = HashSet::new();
        if summary.partial {
            info!("[{sid}/{sha256}] {service_name} returned partial results");
            if task.partial_result(sha256.clone(), service_name.clone()) {
                force_redispatch.insert(sha256.clone());
            }
        } else {
            task.clear_monitoring_entry(sha256.clone(), service_name.clone());
        }

        // Add SHA256s of files that allowed to run regardless of Dynamic Recursion Prevention
        for item in dynamic_recursion_bypass {
            task.dynamic_recursion_bypass.insert(item);
        }

        // Clear logs we won't need to report
        let key = (sha256.clone(), service_name.clone());
        task.service_logs.remove(&key);

        // Don't process duplicates
        if task.service_results.contains_key(&key) {
            return self.dispatch_file(task, &sha256).await;
        }

        // remove pending messages related to this task
        if let Some((_, queue_key, _)) = task.queue_keys.remove(&key) {
            self.core.get_service_queue(&service_name).remove(&queue_key).await?;
        }

        // Let the logs know we have received a result for this task
        if summary.drop {
            debug!("[{sid}/{sha256}] {service_name} succeeded. Result will be stored in {} but processing will stop after this service.", summary.key);
        } else {
            debug!("[{sid}/{sha256}] {service_name} succeeded. Result will be stored in {}", summary.key);
        }

        // The depth is set for the root file, and for all extracted files whether we process them or not
        let file_depth = match task.file_depth.get(&sha256) {
            None => {
                warn!("[{sid}/{sha256}] {service_name} returned result for file that wasn't requested.");
                return self.dispatch_file(task, &sha256).await;
            }
            Some(depth) => *depth,
        };

        // Update score of tag as it moves through different services
        for (key, value) in tags {
            let tag_collection = task.file_tags.entry(sha256.clone()).or_default();
            match tag_collection.entry(key) {
                std::collections::hash_map::Entry::Occupied(mut entry) => {
                    entry.get_mut().score += value.score;
                },
                std::collections::hash_map::Entry::Vacant(entry) => {
                    entry.insert(value);
                }
            }
        }

        // Update the temporary data table for this file
        let max_temp_data_length = self.core.config.submission.max_temp_data_length as usize;
        let mut changed_keys = vec![];
        if let Some(existing) = task.file_temporary_data.get_mut(&sha256) {
            for (key, value) in temporary_data {
                if estimate_size(&value) <= max_temp_data_length && existing.set_value(&key, value) {
                    changed_keys.push(key);
                }
            }
        }

        for key in changed_keys {
            for hash in task.temporary_data_changed(&key) {
                force_redispatch.insert(hash);
            }
        }

        // // Update children to include parent_relation, likely EXTRACTED
        // if summary.children and isinstance(summary.children[0], str):
        //     old_children = typing.cast(list[str], summary.children)
        //     summary.children = [(c, 'EXTRACTED') for c in old_children]

        // Record the result as a summary
        if force_redispatch.is_empty() {
            task.service_results.insert(key, summary.clone());
        }
        task.register_children(&sha256, summary.children.iter().map(|row| row.0.clone()));

        // Set the depth of all extracted files, even if we won't be processing them
        let depth_limit = self.core.config.submission.max_extraction_depth;
        let new_depth = file_depth + 1;
        for (extracted_sha256, _) in &summary.children {
            task.file_depth.entry(extracted_sha256.clone()).or_insert(new_depth);
            if let Some(extracted_name) = extracted_names.get(extracted_sha256) {
                if !task.file_names.contains_key(extracted_sha256) {
                    task.file_names.insert(extracted_sha256.clone(), extracted_name.clone());
                }
            }
        }

        // Send the extracted files to the dispatcher
        if new_depth < depth_limit {
            for (extracted_sha256, parent_relation) in summary.children {

                if task.dropped_files.contains(&extracted_sha256) || task.active_files.contains(&extracted_sha256) {
                    continue
                }

                if task.active_files.len() as i32 > task.submission.params.max_extracted {
                    info!("[{sid}] hit extraction limit, dropping {extracted_sha256}");
                    task.dropped_files.insert(extracted_sha256.clone());
                    self._dispatching_error(task, &error::Error {
                        archive_ts: None,
                        created: chrono::Utc::now(),
                        expiry_ts,
                        response: error::Response {
                            message: format!("Too many files extracted for submission {sid} {extracted_sha256} extracted by {service_name} will be dropped").into(),
                            service_name: service_name.clone(),
                            service_tool_version: service_tool_version.clone(),
                            service_version: service_version.clone(),
                            status: error::Status::FailNonrecoverable,
                            service_debug_info: None
                        },
                        sha256: extracted_sha256,
                        error_type: error::ErrorTypes::MaxFilesReached
                    }).await?;
                    continue
                }

                task.active_files.insert(extracted_sha256.clone());

                let file_info = self.get_fileinfo(task, &extracted_sha256).await?;
                let parent_ancestry = task.file_ancestry.get(&sha256).cloned().unwrap_or_default();
                let existing_ancestry = task.file_ancestry.entry(extracted_sha256.clone()).or_default();

                let file_type = match file_info {
                    Some(file_info) => file_info.file_type.clone(),
                    None => "NOT_FOUND".to_owned()
                };
                let current_ancestry_node = AncestoryEntry {
                    file_type,
                    parent_relation,
                    sha256: extracted_sha256.to_owned()
                };

                if let Some(parent_data) = task.file_temporary_data.get(&sha256) {
                    task.file_temporary_data.insert(extracted_sha256.clone(), parent_data.child());
                    for mut ancestry in parent_ancestry {
                        ancestry.push(current_ancestry_node.clone());
                        existing_ancestry.push(ancestry);
                    }
                }

                task.send_dispatch_action(DispatchAction::DispatchFile(sid, extracted_sha256));
            }
        } else {
            for (extracted_sha256, _) in summary.children {
                task.dropped_files.insert(extracted_sha256.clone());
                self._dispatching_error(task, &error::Error {
                    archive_ts: None,
                    created: chrono::Utc::now(),
                    expiry_ts,
                    response: error::Response {
                        message: format!("{service_name} has extracted a file {extracted_sha256} beyond the depth limits").into(),
                        service_name: service_name.clone(),
                        service_tool_version: service_tool_version.clone(),
                        service_version: service_version.clone(),
                        status: error::Status::FailNonrecoverable,
                        service_debug_info: None,
                    },
                    sha256: extracted_sha256,
                    error_type: error::ErrorTypes::MaxDepthReached,
                }).await?;
            }
        }

        // Check if its worth trying to run the next stage
        // Not worth running if we know we are waiting for another service
        if task.running_services.keys().any(|(_s, _)| *_s == sha256) {
            let services: Vec<ServiceName> = task.running_services.keys().filter(|(_s, _)| *_s == sha256).map(|(_, _s)|*_s).collect();
            debug!("[{sid} :: {sha256}] Delaying dispatching, already being processed by {}", FormattedList(&services));
            return Ok(())
        }
        // Not worth running if we know we have services in queue
        if task.queue_keys.keys().any(|(_s, _)| *_s == sha256) {
            let services: Vec<ServiceName> = task.queue_keys.keys().filter(|(_s, _)| *_s == sha256).map(|(_, _s)|*_s).collect();
            debug!("[{sid} :: {sha256}] Delaying dispatching, already queued for {}", FormattedList(&services));
            return Ok(())
        }

        // Check if its worth trying to run the next stage
        // Not worth running if we know we are waiting for another service
        if !task.running_services.keys().any(|(hash, _)| hash == &sha256) {
            force_redispatch.insert(sha256.clone());
        }

        // Not worth running if we know we have services in queue
        if !task.queue_keys.keys().any(|(hash, _)| hash == &sha256) {
            force_redispatch.insert(sha256);
        }

        // Try to run the next stage
        for sha256 in force_redispatch {
            self.dispatch_file(task, &sha256).await?;
        }
        Ok(())
    }

    async fn _dispatching_error(&self, task: &mut SubmissionTask, error: &error::Error) -> Result<()> {
        let error_key = error.build_key(None, None)?;
        task.extra_errors.push(error_key.clone());
        self.core.datastore.error.save(&error_key, error, None, None).await?;
        let msg = WatchQueueMessage{
            status: WatchQueueStatus::Fail,
            cache_key: Some(error_key)
        };
        for w in self._watcher_list(task.submission.sid).members().await? {
            self.core.redis_volatile.queue(w, None).push(&msg).await?;
        }
        Ok(())
    }

    async fn process_service_error(&self, task: &mut SubmissionTask, error_key: &str, error: error::Error) -> Result<()> {
        info!("[{}] Error from service {} on {}", task.submission.sid, error.response.service_name, error.sha256);
        trace_event!(task, "process_error", file &error.sha256, service &error.response.service_name, "Service error {}", error_key);

        let key = (error.sha256.clone(), error.response.service_name);
        if matches!(error.response.status, error::Status::FailNonrecoverable) {
            task.service_logs.remove(&key);
            task.service_errors.insert(key, error_key.to_string());
        } else {
            task.service_logs.entry(key).or_default().push(format!("Service error: {}", error.response.message));
        }
        task.send_dispatch_action(DispatchAction::DispatchFile(task.submission.sid, error.sha256));
        Ok(())
    }

    async fn timeout_service(&self, task: &mut SubmissionTask, sha256: &Sha256, service_name: ServiceName, worker_id: &str) -> Result<()> {
        // We believe a service task has timed out, try and read it from running tasks
        // If we can't find the task in running tasks, it finished JUST before timing out, let it go
        let sid = task.submission.sid;
        let key = (sha256.clone(), service_name);
        let mut service_task = None;
        if let Some((_t, _, _)) = task.queue_keys.remove(&key) {
            service_task = Some(_t);
        }
        if let Some(_t) = task.running_services.remove(&key) {
            service_task = Some(_t);
        }

        // let task_key = ServiceTask::make_key(sid, service_name, sha256);
        // task.running_services
        // let service_task = self.running_tasks.pop(&task_key).await?;
        // && !task.running_services.contains(&key)

        if service_task.is_none() {
            debug!("[{sid}] Service {service_name} timed out on {sha256} but task isn't running.");
            return Ok(())
        }

        // We can confirm that the task is ours now, even if the worker finished, the result will be ignored
        info!("[{sid}] Service {service_name} running on {worker_id} timed out on {sha256}.");
        task.send_dispatch_action(DispatchAction::DispatchFile(sid, sha256.clone()));

        // We push the task of killing the container off on the scaler, which already has root access
        // the scaler can also double check that the service name and container id match, to be sure
        // we aren't accidentally killing the wrong container
        self.scaler_timeout_queue.push(&KillContainerCommand{
            service: service_name.to_string(),
            container: worker_id.to_string()
        }).await?;

        // Report to the metrics system that a recoverable error has occurred for that service
        self.core.export_metrics_once(
            &service_name,
            &ServiceMetrics {fail_recoverable: 1, ..Default::default()},
            Some(worker_id),
            Some("service")
        ).await?;
        Ok(())
    }

}

//     def stop(self):
//         super().stop()
//         self.service_change_watcher.stop()
//         self.postprocess_worker.stop()

//     def _handle_status_change(self, status: Optional[bool]):
//         super()._handle_status_change(status)

//         # If we may have lost redis connection check all of our submissions
//         if status is None:
//             for sid in self.tasks.keys():
//                 _q = self.find_process_queue(sid)
//                 _q.put(DispatchAction(kind=Action.check_submission, sid=sid))




struct QuotaGuard {
    sid: Sid,
    user: String,
    tracker: UserQuotaTracker
}

impl QuotaGuard {
    fn new(sid: Sid, user: String, tracker: UserQuotaTracker) -> Self {
        Self { sid, user, tracker }
    }
}

impl Drop for QuotaGuard {
    fn drop(&mut self) {
        let sid = self.sid;
        let user = self.user.clone();
        let tracker = self.tracker.clone();
        tokio::spawn(async move {
            match tracker.end(&user).await {
                Ok(_) => info!("[{sid}] Submission no longer counts toward {user} quota"),
                Err(err) => error!("Error clearing quota entry for {user}: {err}"),
            }
        });
    }
}

struct UserCache {
    datastore: Arc<Elastic>,
    cache: Mutex<HashMap<String, (Arc<User>, Instant)>>,
}

impl UserCache {
    pub fn new(datastore: Arc<Elastic>) -> Self {
        Self {
            datastore,
            cache: Mutex::new(Default::default()),
        }
    }

    pub async fn get(&self, name: &str) -> Result<Option<Arc<User>>> {
        if let Some((user, time)) = self.cache.lock().get(name) {
            if time.elapsed() < USER_CACHE_TIME {
                return Ok(Some(user.clone()))
            }
        }

        if let Some((user, _)) = self.datastore.user.get_if_exists(name, None).await.context("fetching user data")? {
            let user = Arc::new(user);
            self.cache.lock().insert(name.to_string(), (user.clone(), Instant::now()));
            return Ok(Some(user))
        }
        return Ok(None)
    }
}


/// Estimate the size an object would take in json
/// this is for enforcing size limits and can undercount a little bit if it needs to 
/// should never be used when the accurate size of the data is important
pub fn estimate_size(value: &serde_json::Value) -> usize {
    match value {
        // keywords have a fixed length
        serde_json::Value::Null => 4,
        serde_json::Value::Bool(true) => 4,
        serde_json::Value::Bool(false) => 5,
        // if a number can fit in an i64 use log to figure out its written size, otherwise fallback to generating the string
        serde_json::Value::Number(number) => {
            if let Some(num) = number.as_i64() {
                if num < 0 {
                    2 + (-num).ilog10() as usize
                } else {
                    1 + num.checked_ilog10().unwrap_or_default() as usize
                }
            } else {
                number.to_string().len()
            }
        },
        // strings are their own length plus 2 (if we ignore escaping)
        serde_json::Value::String(value) => value.len() + 2,
        // array is 2 (open close brackets) + the sum of (item lengths + 1 each (commas)) - 1 for extra comma
        serde_json::Value::Array(values) => {
            values.iter().map(estimate_size).fold(1 + values.len(), |a, b| a + b)
        },
        // similar to array but add in key size same as string + 1 for the :
        serde_json::Value::Object(map) => {
            map.iter().map(|(k, v)| 3 + k.len() + estimate_size(v)).fold(1 + map.len(), |a, b| a + b)
        },
    }
}<|MERGE_RESOLUTION|>--- conflicted
+++ resolved
@@ -2278,12 +2278,8 @@
         Ok(())
     }
 
-<<<<<<< HEAD
+    #[instrument]
     async fn retry_error(&self, task: &mut SubmissionTask, sha256: &Sha256, service_name: ServiceName) -> Result<()> {
-=======
-    #[instrument]
-    async fn retry_error(&self, task: &mut SubmissionTask, sha256: &Sha256, service_name: &str) -> Result<()> {
->>>>>>> e6427f2e
         let sid = task.submission.sid;
         warn!("[{sid}/{sha256}] {service_name} marking task failed: TASK PREEMPTED ");
 
