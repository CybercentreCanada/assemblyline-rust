//! A daemon that keeps an up to date local cache of service information.
//!
//! Nearly every core component needs service information so this is set up
//! at the level of the Core module.

use std::collections::HashSet;
use std::time::Duration;
use std::{collections::HashMap, sync::Arc};

use anyhow::{Context, Result};
use assemblyline_markings::classification::ClassificationParser;
use assemblyline_models::config::Services as ServiceConfig;
use assemblyline_models::datastore::submission::SubmissionParams;
use assemblyline_models::datastore::Service;
use assemblyline_models::messages::changes::ServiceChange;
use assemblyline_models::types::ServiceName;
use itertools::Itertools;
use log::{debug, error, info, warn};
use parking_lot::{RwLock, Mutex};
use redis_objects::RedisObjects;
use tokio::sync::mpsc;

use crate::constants::{ServiceStage, SERVICE_STAGE_KEY};
use crate::elastic::Elastic;

const REFRESH_INTERVAL: Duration = Duration::from_secs(10 * 60);

type ChangeChannel = mpsc::Receiver<Option<ServiceChange>>;

/// Interface to service list daemon, should be the only public part of this module
#[derive(Clone)]
pub struct ServiceHelper{
    classification: Arc<ClassificationParser>,
    inner: Arc<RwLock<ServiceInfo>>,
    service_stage_hash: redis_objects::Hashmap<ServiceStage>,
    regex_cache: RegexCache,
    config: Arc<ServiceConfig>,
}

struct ServiceInfo {
    services: HashMap<ServiceName, Arc<Service>>,
    access_cache: HashMap<String, Vec<ServiceName>>,
}

impl ServiceHelper {
    pub async fn start(datastore: Arc<Elastic>, redis_volatile: &Arc<RedisObjects>, classification: Arc<ClassificationParser>, config: &ServiceConfig) -> Result<Self> {
        // register for change to services
        let changes: ChangeChannel = redis_volatile.pubsub_json_listener()
            .psubscribe("changes.services.*".to_owned())
            .listen().await;

        // Initialize the services
        let services = datastore.list_all_services().await.context("list_all_services")?;
        let inner = Arc::new(RwLock::new( ServiceInfo {
            services: services.into_iter()
                        .map(|service|(service.name, Arc::new(service)))
                        .collect(),
            access_cache: Default::default(),
        }));

        // Launch agent that keeps watch for service updates
        tokio::spawn(service_daemon(datastore, changes, inner.clone()));

        // return shared reference
        Ok(Self {
            inner,
            classification,
            service_stage_hash: redis_volatile.hashmap(SERVICE_STAGE_KEY.to_owned(), None),
            regex_cache: RegexCache::new(),
            config: Arc::new(config.clone())
        })
    }

    pub fn get(&self, name: ServiceName) -> Option<Arc<Service>> {
        self.inner.read().services.get(&name).cloned()
    }

    /// A hash from service name to ServiceStage enum values.
    pub fn get_service_stage_hash(&self) -> &redis_objects::Hashmap<ServiceStage> {
        &self.service_stage_hash
    }

    pub fn list_all(&self) -> HashMap<ServiceName, Arc<Service>> {
        self.inner.read().services.clone()
    }

    pub fn list_enabled(&self) -> HashMap<ServiceName, Arc<Service>> {
        let mut services = self.inner.read().services.clone();
        services.retain(|_key, service| service.enabled);
        services
    }

    /// get the list of services in each category
    pub fn categories(&self) -> HashMap<ServiceName, Vec<ServiceName>> {
        let mut output: HashMap<ServiceName, Vec<ServiceName>> = Default::default();
        for service in self.inner.read().services.values() {
            output.entry(service.category).or_default().push(service.name);
        }
        output
    }

    /// Expands the names of service categories found in the list of services.
    ///
    /// Args:
    ///     services (list): List of service category or service names.
    pub fn expand_categories(&self, mut services: Vec<ServiceName>) -> Vec<ServiceName> {
        // handle null input quickly without having to get the data lock
        if services.is_empty() {
            return vec![]
        }

        // load catagory information from behind lock
        let categories = self.categories();

        // do the actual expansion into this new list
        let mut found_services = vec![];
        let mut seen_categories = HashSet::<ServiceName>::new();
        while let Some(name) = services.pop() {

            // If we found a new category mix in it's content
            if let Some(category_services) = categories.get(&name) {
                // Check if we have already proceses this item
                if seen_categories.contains(&name) { continue }

                // Add all of the items in this group to the list of
                // things that we need to evaluate, and mark this
                // group as having been seen.
                services.extend(category_services.iter().cloned());
                seen_categories.insert(name);
                continue
            }

            // If it isn't a category, its a service
            found_services.push(name)
        }

        // deduplicate the output
        found_services.sort_unstable();
        found_services.dedup();
        found_services
    }

    /// Build the expected sequence of
    pub fn build_schedule(&self,
        params: &SubmissionParams,
        file_type: &str,
        file_depth: u32, //int = 0,
        runtime_excluded: Option<Vec<ServiceName>>, // Optional[list[str]] = None,
        submitter_c12n: Option<String> // = Classification.UNRESTRICTED
    ) -> Result<Vec<Vec<Arc<Service>>>>
    {
        // Get the set of all services currently enabled on the system
        let all_services = self.list_enabled();

        // Retrieve a list of services that the classfication group is allowed to submit to
        let accessible: Vec<ServiceName> = match submitter_c12n {
            None => all_services.keys().cloned().collect(),
            Some(submitter_c12n) => self.get_accessible_services(&submitter_c12n)?,
        };

        // Load the selected and excluded services by category
        let excluded = self.expand_categories(params.services.excluded.clone());
        let runtime_excluded = self.expand_categories(runtime_excluded.unwrap_or_default());
        let mut selected = if params.services.selected.is_empty() {
             all_services.keys().cloned().collect()
        } else {
            self.expand_categories(params.services.selected.clone())
        };

        if !params.services.rescan.is_empty() {
            selected.extend(self.expand_categories(params.services.rescan.clone()))
        }

        // If we enable service safelisting, the Safelist service shouldn't run on extracted files unless:
        //   - We're enforcing use of the Safelist service (we always want to run the Safelist service)
        //   - We're running submission with Deep Scanning
        //   - We want to Ignore Filtering (perform as much unfiltered analysis as possible)
        let use_safelist = self.config.safelist.enabled && !self.config.safelist.enforce_safelist_service;
        let safelist = ServiceName::from("Safelist");
        if selected.contains(&safelist) && file_depth > 0 && use_safelist && !(params.deep_scan || params.ignore_filtering) {
            // Alter schedule to remove Safelist, if scheduled to run
            selected.retain(|item| item != &safelist);
        }

        // Add all selected, accepted, and not rejected services to the schedule
        let mut schedule = vec![vec![]; self.config.stages.len()];
        selected.sort_unstable();
        selected.dedup();

        for name in selected {
            if !accessible.contains(&name) { continue }
            if excluded.contains(&name) { continue }
            if runtime_excluded.contains(&name) { continue }

            let service = match all_services.get(&name) {
                Some(service) => service,
                None => {
                    warn!("Service configuration not found: {name}");
                    continue
                }
            };

            // let accepted = not service.accepts or re.match(service.accepts, file_type)
            let accepted = if service.accepts.trim().is_empty() {
                true
            } else {
                self.regex_cache.matches(&service.accepts, file_type)?
            };
            // let rejected = bool(service.rejects) and re.match(service.rejects, file_type)
            let rejected = match &service.rejects {
                Some(rejects) if !rejects.trim().is_empty() => self.regex_cache.matches(rejects, file_type)?,
                _ => false,
            };

            if accepted && !rejected {
                schedule[self.stage_index(&service.stage)].push(service.clone());
            }
        }

        return Ok(schedule)
    }

    fn stage_index(&self, stage: &str) -> usize {
        if let Some((index, _)) = self.config.stages.iter().find_position(|item| *item == stage) {
            index
        } else {
            self.config.stages.len() - 1
        }
    }

    fn get_accessible_services(&self, user_c12n: &str) -> Result<Vec<ServiceName>> {
        // try to load services from cache
        let mut info = self.inner.write();
        if let Some(data) = info.access_cache.get(user_c12n) {
            return Ok(data.clone())
        }

        // nothing in cache, recalculate the list of accessable services
        let mut data = vec![];
        for (name, service) in &info.services {
            if self.classification.is_accessible(user_c12n, &service.classification)? {
                data.push(*name);
            }
        }
        info.access_cache.insert(user_c12n.to_string(), data.clone());
        Ok(data)
    }
}


async fn service_daemon(datastore: Arc<Elastic>, mut changes: ChangeChannel, info: Arc<RwLock<ServiceInfo>>) {
    while let Err(err) = _service_daemon(datastore.clone(), &mut changes, info.clone()).await {
        error!("Error in service list daemon: {err}");
    }
}

async fn _service_daemon(datastore: Arc<Elastic>, changes: &mut ChangeChannel, service_info: Arc<RwLock<ServiceInfo>>) -> Result<()> {
    //
    let mut refresh_interval = tokio::time::interval(REFRESH_INTERVAL);
    debug!("Service info daemon starting.");

    // load services as long as someone is holding a pointer to the service list
    while Arc::strong_count(&service_info) > 1 {
        tokio::select!{
            // wait for a change notification
            change = changes.recv() => {
                let change = change.ok_or_else(|| anyhow::anyhow!("Redis event stream disconnect"))?;
                if let Some(change) = change {
                    // update the service information based on the service specified
                    if change.operation.is_removed() {
                        info!("Service Watcher: Service removed: {}", change.name);
                        service_info.write().services.remove(&change.name);
                        // don't worry about access_cache on this branch, extra service names will be ignored
                    } else {
                        info!("Service Watcher: Service changed: {}", change.name);
                        let service_data = datastore.get_service_with_delta(&change.name, None).await?;
                        let mut info = service_info.write();
                        match service_data {
                            Some(service) => info.services.insert(change.name, Arc::new(service)),
                            None => info.services.remove(&change.name),
                        };
                        info.access_cache.clear();
                    }
                    continue
                }
                // if the message is none it means we may have missed data fall through to full refresh.
            }

            // Wait for our general refresh of the services, don't do anything, just fall through
            _ = refresh_interval.tick() => {}
        }

        // Refresh service list
        info!("Service Watcher: Reloading all services");
        let new_services = datastore.list_all_services().await?;
        let mut info = service_info.write();
        info.services = new_services.into_iter()
            .map(|service|(service.name, Arc::new(service)))
            .collect();
        info.access_cache.clear();
        info!("Service Watcher: Service load finished");
    }
    Ok(())
}

struct RegexCache {
    cache: Mutex<HashMap<String, regex::Regex>>,
}

impl Clone for RegexCache {
    fn clone(&self) -> Self {
        Self { cache: Mutex::new(Default::default()) }
    }
}

impl RegexCache {
    fn new() -> Self {
        Self { cache: Mutex::new(Default::default()) }
    }

    fn matches(&self, pattern: &str, target: &str) -> Result<bool> {
        let mut cache = self.cache.lock();
        if let Some(regex) = cache.get(pattern) {
            Ok(regex.is_match(target))
        } else {
            let regex = regex::RegexBuilder::new(pattern).build()?;
            let result = regex.is_match(target);
            cache.insert(pattern.to_string(), regex);
            Ok(result)
        }
    }
}

pub fn get_schedule_names(schedule: &Vec<Vec<Arc<Service>>>) -> Vec<Vec<ServiceName>> {
    let mut names = vec![];
    for row in schedule {
        let mut stage = vec![];
        for service in row {
            stage.push(service.name);
        }
        stage.sort_unstable();
        names.push(stage);
    }
    names
}

#[cfg(test)]
pub mod test {
//     import pytest

// from assemblyline.odm.models.submission import Submission
// from assemblyline.odm.models.config import Config, DEFAULT_CONFIG
// from assemblyline.odm.models.service import Service
// from assemblyline.odm.randomizer import random_model_obj

// from assemblyline_core.dispatching.dispatcher import Scheduler
// from assemblyline_core.server_base import get_service_stage_hash, ServiceStage


// # noinspection PyUnusedLocal,PyMethodMayBeStatic
// class FakeDatastore:
//     def __init__(self):
//         self.service = self

//     def stream_search(self, *args, **kwargs):
//         return []

// def submission(selected, excluded):
//     sub = random_model_obj(Submission)
//     sub.params.services.selected = selected
//     sub.params.services.excluded = excluded
//     return sub

    use std::collections::HashMap;
    // use std::sync::Arc;
    use std::time::Duration;

    use crate::constants::ServiceStage;
    use crate::services::get_schedule_names;
    use crate::{Core, TestGuard};
    use assemblyline_models::config::Config;
    use assemblyline_models::datastore::service::Service;
    use assemblyline_models::datastore::submission::SubmissionParams;
    use assemblyline_models::messages::changes::ServiceChange;
    use assemblyline_models::types::{ClassificationString, ServiceName};
    use serde_json::json;

    pub fn dummy_service(name: &str, stage: &str, category: Option<&str>, accepts: Option<&str>, rejects: Option<&str>, extra_data: Option<bool>) -> Service {
        let extra_data = extra_data.unwrap_or_default();
        let monitored = if extra_data {
            vec!["passwords"]
        } else {
            vec![]
        };

        return serde_json::from_value(json!({
            "classification": "L0",
            "default_result_classification": "L0",
            "name": name,
            "stage": stage,
            "category": category.unwrap_or("static"),
            "accepts": accepts.unwrap_or_default(),
            "uses_temp_submission_data": extra_data,
            "uses_tags": extra_data,
            "rejects": rejects,
            "version": "0",
            "enabled": true,
            "timeout": 2,
            "docker_config": {
                "image": "somefakedockerimage:latest".to_string(),
            },
            "monitored_keys": monitored
        })).unwrap()
    }

    fn test_services() -> HashMap<ServiceName, Service> {
        return [
            ("extract", dummy_service(
                "extract",
                "pre",
                None,
                Some("archive/.*"),
                None,
                None
            )),
            ("AnAV", dummy_service(
                "AnAV",
                "core",
                Some("av"),
                Some(".*"),
                None,
                None
            )),
            ("cuckoo", dummy_service(
                "cuckoo",
                "core",
                Some("dynamic"),
                Some("document/.*|executable/.*"),
                None,
                None
            )),
            ("polish", dummy_service(
                "polish",
                "post",
                Some("static"),
                Some(".*"),
                None,
                None
            )),
            ("not_documents", dummy_service(
                "not_documents",
                "post",
                Some("static"),
                Some(".*"),
                Some("document/*"),
                None
            )),
            ("Safelist", dummy_service(
                "Safelist",
                "pre",
                Some("static"),
                Some(".*"),
                None,
                None
            ))
        ].into_iter().map(|(key, value)|(key.into(), value)).collect()
    }

<<<<<<< HEAD
    pub async fn setup_core_with_config(callback: impl Fn(&mut Config)) -> (Core, TestGuard) {
=======
    pub async fn setup_services(services: HashMap<ServiceName, Service>) -> (Core, TestGuard) {
>>>>>>> b297d7d1
        println!("start setup");
        let (core, redis) = Core::test_custom_setup(callback).await;
        println!("setup core");

        return (core, redis)
    }

    pub async fn setup_services(core: Core, test_guard: TestGuard, services: HashMap<String, Service>) -> (Core, TestGuard) {
        let mut enabled_services = 0;
        for (name, service) in &services {
            core.datastore.service.save(&service.key(), service, None, None).await.unwrap();
            core.datastore.service_delta.save_json(name, &mut[("version".to_owned(), json!(service.version))].into_iter().collect(), None, None).await.unwrap();
            if service.enabled {
                enabled_services += 1;
                core.services.get_service_stage_hash().set(name, &ServiceStage::Running).await.unwrap();
            } else {
                core.services.get_service_stage_hash().set(name, &ServiceStage::Off).await.unwrap();
            }
        }
        core.datastore.service.commit(None).await.unwrap();
        core.datastore.service_delta.commit(None).await.unwrap();

        for name in services.keys() {
            core.redis_volatile.publish(&("changes.services.".to_owned() + name), &serde_json::to_vec(&ServiceChange {
                operation: assemblyline_models::messages::changes::Operation::Added,
                name: *name,
            }).unwrap()).await.unwrap();
        }
        println!("Services added");

        'outer: for step in 0..1000 {
            tokio::time::sleep(Duration::from_millis(step)).await;
            for &name in services.keys() {
                let _ = match core.services.get(name) {
                    Some(value) => value,
                    None => continue 'outer
                };
            }
            if core.services.list_enabled().len() == enabled_services { break }
            println!("{}", core.services.list_enabled().len());
        }
        println!("Services confirmed");
        (core, test_guard)
    }

    pub async fn setup_services_and_core(services: HashMap<String, Service>) -> (Core, TestGuard) {

        let (core, redis) = setup_core_with_config(|config: &mut Config| {
            config.services.stages = vec!["pre".to_string(), "core".to_string(), "post".to_string()];
        }).await;

        return setup_services(core, redis, services).await;
    }

    async fn setup() -> (Core, TestGuard) {
        setup_services_and_core(test_services()).await
    }


    fn make_params(core: &Core, accept: &[&str], reject: &[&str]) -> SubmissionParams {
        let mut params = SubmissionParams::new(ClassificationString::new(core.classification_parser.unrestricted().to_owned(), &core.classification_parser).unwrap());
        params.services.selected = accept.iter().map(|item|(*item).into()).collect();
        params.services.excluded = reject.iter().map(|item|(*item).into()).collect();
        params
    }

    #[tokio::test]
    async fn test_schedule_simple() {
        let (core, _redis) = setup().await;

        let schedule = core.services.build_schedule(&make_params(&core,
            &["static", "av"], &["dynamic"]), "document/word", 0, None, None).unwrap();

        assert_eq!(get_schedule_names(&schedule), vec![
            vec!["Safelist".into()],
            vec!["AnAV".into()],
            vec!["polish".into()]
        ])
    }

    #[tokio::test]
    async fn test_schedule_no_excludes() {
        let (core, _redis) = setup().await;
        let schedule = core.services.build_schedule(&make_params(&core,
            &["static", "av", "dynamic"], &[]), "document/word", 0, None, None).unwrap();

        assert_eq!(get_schedule_names(&schedule), vec![
            vec!["Safelist".into()],
            vec!["AnAV".into(), "cuckoo".into()],
            vec!["polish".into()]
        ])
    }

    #[tokio::test]
    async fn test_schedule_all_defaults_word() {
        let (core, _redis) = setup().await;
        let schedule = core.services.build_schedule(&make_params(&core,
            &[], &[]), "document/word", 0, None, None).unwrap();

        assert_eq!(get_schedule_names(&schedule), vec![
            vec!["Safelist".into()],
            vec!["AnAV".into(), "cuckoo".into()],
            vec!["polish".into()]
        ])
    }

    #[tokio::test]
    async fn test_schedule_all_defaults_zip() {
        let (core, _redis) = setup().await;
        let schedule = core.services.build_schedule(&make_params(&core,
            &[], &[]), "archive/zip", 0, None, None).unwrap();

        assert_eq!(get_schedule_names(&schedule), vec![
            vec!["Safelist".into(), "extract".into()],
            vec!["AnAV".into()],
            vec!["not_documents".into(), "polish".into()]
        ])
    }

    #[tokio::test]
    async fn test_schedule_service_safelist() {
        let (core, _redis) = setup().await;
        // Safelist service should still be scheduled
        let mut params = make_params(&core, &["Safelist"], &[]);
        let schedule = core.services.build_schedule(&params, "archive/word", 0, None, None).unwrap();
        assert_eq!(get_schedule_names(&schedule), vec![
            vec!["Safelist".into()],
            vec![],
            vec![]
        ]);

        // Safelist service should NOT still be scheduled because we're not enforcing Safelist service by default
        // and deep_scan and ignore_filtering is OFF for this submission
        params.deep_scan = false;
        params.ignore_filtering = false;
        let schedule = core.services.build_schedule(&params, "archive/word", 1, None, None).unwrap();
        assert_eq!(get_schedule_names(&schedule), vec![
            Vec::<ServiceName>::new(),
            vec![],
            vec![]
        ]);

        // Safelist service should be scheduled because we're enabling deep_scan
        params.deep_scan = true;
        params.ignore_filtering = false;
        let schedule = core.services.build_schedule(&params, "archive/word", 1, None, None).unwrap();
        assert_eq!(get_schedule_names(&schedule), vec![
            vec!["Safelist".into()],
            vec![],
            vec![]
        ]);

        // Safelist service should be scheduled because we're enabling ignore_filtering
        params.deep_scan = false;
        params.ignore_filtering = true;
        let schedule = core.services.build_schedule(&params, "archive/word", 1, None, None).unwrap();
        assert_eq!(get_schedule_names(&schedule), vec![
            vec!["Safelist".into()],
            vec![],
            vec![]
        ]);
    }
}<|MERGE_RESOLUTION|>--- conflicted
+++ resolved
@@ -466,11 +466,7 @@
         ].into_iter().map(|(key, value)|(key.into(), value)).collect()
     }
 
-<<<<<<< HEAD
     pub async fn setup_core_with_config(callback: impl Fn(&mut Config)) -> (Core, TestGuard) {
-=======
-    pub async fn setup_services(services: HashMap<ServiceName, Service>) -> (Core, TestGuard) {
->>>>>>> b297d7d1
         println!("start setup");
         let (core, redis) = Core::test_custom_setup(callback).await;
         println!("setup core");
@@ -478,7 +474,8 @@
         return (core, redis)
     }
 
-    pub async fn setup_services(core: Core, test_guard: TestGuard, services: HashMap<String, Service>) -> (Core, TestGuard) {
+ pub async fn setup_services(core: Core, test_guard: TestGuard, services: HashMap<ServiceName, Service>) -> (Core, TestGuard) {
+
         let mut enabled_services = 0;
         for (name, service) in &services {
             core.datastore.service.save(&service.key(), service, None, None).await.unwrap();
@@ -516,11 +513,13 @@
         (core, test_guard)
     }
 
-    pub async fn setup_services_and_core(services: HashMap<String, Service>) -> (Core, TestGuard) {
+
+    pub async fn setup_services_and_core(services: HashMap<ServiceName, Service>) -> (Core, TestGuard) {
 
         let (core, redis) = setup_core_with_config(|config: &mut Config| {
             config.services.stages = vec!["pre".to_string(), "core".to_string(), "post".to_string()];
         }).await;
+
 
         return setup_services(core, redis, services).await;
     }
