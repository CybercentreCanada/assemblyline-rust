--- conflicted
+++ resolved
@@ -67,16 +67,10 @@
         tokio::spawn(service_daemon(datastore, changes, inner.clone(), sender.clone()));
 
         // return shared reference
-<<<<<<< HEAD
         Ok(Self {
             inner,
             classification,
-=======
-        Ok(Self { 
-            inner, 
-            classification, 
             changes: sender,
->>>>>>> fa515b93
             service_stage_hash: redis_volatile.hashmap(SERVICE_STAGE_KEY.to_owned(), None),
             regex_cache: RegexCache::new(),
             config: Arc::new(config.clone())
@@ -270,13 +264,8 @@
     }
 }
 
-<<<<<<< HEAD
-async fn _service_daemon(datastore: Arc<Elastic>, changes: &mut ChangeChannel, service_info: Arc<RwLock<ServiceInfo>>) -> Result<()> {
+async fn _service_daemon(datastore: Arc<Elastic>, changes: &mut ChangeChannel, service_info: Arc<RwLock<ServiceInfo>>, changes_output: &mut broadcast::Sender<ServiceName>) -> Result<()> {
     //
-=======
-async fn _service_daemon(datastore: Arc<Elastic>, changes: &mut ChangeChannel, service_info: Arc<RwLock<ServiceInfo>>, changes_output: &mut broadcast::Sender<ServiceName>) -> Result<()> {
-    // 
->>>>>>> fa515b93
     let mut refresh_interval = tokio::time::interval(REFRESH_INTERVAL);
     debug!("Service info daemon starting.");
 
