--- conflicted
+++ resolved
@@ -645,12 +645,8 @@
     pub async fn get_if_exists(&self, key: &str, index_type: Option<Index>) -> Result<Option<(T, Version)>> {
         self._get_if_exists(key, index_type).await
     }
-<<<<<<< HEAD
-
-=======
-    
+
     #[instrument]
->>>>>>> b297d7d1
     async fn _get_if_exists<RT: Readable>(&self, key: &str, index_type: Option<Index>) -> Result<Option<(RT, Version)>> {
         let index_list = self.get_index_list(index_type)?;
 
