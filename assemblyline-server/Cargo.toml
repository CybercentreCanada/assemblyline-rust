[package]
name = "assemblyline-server"
version = "0.2.0"
edition = "2021"
license = "MIT"
repository = "https://github.com/cybercentreCanada/assemblyline-rust"
homepage = "https://www.cyber.gc.ca/en/tools-services/assemblyline"
description = """Server package for the Assemblyline malware analysis platform."""

[dependencies]
# Logging
log = "0.4"
flexi_logger = { version = "0.31", features=["syslog_writer"] }
gethostname = "1.0"
local-ip-address = "0.6"

# Utilities
chrono = "0.4"
tempfile = "3.19"
rand = "0.9"
itertools = "0.14"
anyhow = "1.0"
thiserror = "2.0"
bytes = "1.10"
parking_lot = { version = "0.12", features = [] }
strum = { version = "0.27", features = ["derive"] }
# strum_macros = "0.27"
environment_template = "0.1"
clap = { version = "4.5", features = ["derive"] }
hex = "0.4"
uuid = "1.10"
urlencoding = "2.1"

zip = "4.3"
cart_container = "1.0"

yara = { version = "0.30", features = ["serde", "vendored"] }
<<<<<<< HEAD
magic = "0.16"
csv-scout = "0.0.9"
magika = "0.2.1"
=======
magic = "0.16.2"
>>>>>>> 121e7edf

# Core framework
tokio = { version = "1", features = ["full"] }
tokio-stream = "0.1"
futures = "0.3"

# Network libraries
reqwest = { version = "0.12", features = ["json", "native-tls"] }
poem = { version = "3.1", features = ["websocket", "openssl-tls", "anyhow", "multipart"] }
url = "2.5"
# tokio-tungstenite = "0.26"

# Crypto/hash libraries
digest = "0.10"
openssl = { version = "0.10" }
sha1 = "0.10"
sha2 = "0.10"
md-5 = "0.10"
tlsh2 = "0.4"
# ssdeep = "0.6"
ffuzzy = "0.3"

# Database tools
redis-objects = { version = "1", path = "../redis-objects" }

# Data managing
assemblyline-markings = { version = "0.1.10", path = "../assemblyline-markings" }
assemblyline-filestore = { version = "0.1", path = "../assemblyline-filestore" }
assemblyline-models = { version = "0.5", path = "../assemblyline-models", features = ["rand"] }
struct-metadata = { version = "1.3", features = ["serde_json"] }
serde = { version = "1.0", features = ["derive", "rc"] }
serde_json = "1.0"
serde_yaml = "0.9"
serde_with = "3.12"

# data parsing
nom = "8"
regex = "1.11"

[dependencies.pyo3]
version = "0.25.1"
features = ["auto-initialize"]

[dependencies.magic-sys]
version = "0.3"
# default-features = false
# features = ["v5-44"]

[dev-dependencies]
env_logger = "0"<|MERGE_RESOLUTION|>--- conflicted
+++ resolved
@@ -35,13 +35,9 @@
 cart_container = "1.0"
 
 yara = { version = "0.30", features = ["serde", "vendored"] }
-<<<<<<< HEAD
-magic = "0.16"
+magic = "0.16.2"
 csv-scout = "0.0.9"
 magika = "0.2.1"
-=======
-magic = "0.16.2"
->>>>>>> 121e7edf
 
 # Core framework
 tokio = { version = "1", features = ["full"] }
