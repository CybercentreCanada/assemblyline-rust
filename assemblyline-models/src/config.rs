--- conflicted
+++ resolved
@@ -735,14 +735,9 @@
 
 impl Default for Metrics {
     fn default() -> Self {
-<<<<<<< HEAD
         Self {
+            apm_server: Default::default(),
             export_interval: 5,
-=======
-        Self { 
-            apm_server: Default::default(),
-            export_interval: 5, 
->>>>>>> b297d7d1
             redis: default_redis_nonpersistant()
         }
     }
