use std::collections::HashMap;

use md5::Digest;
use rand::Rng;
use serde::{Serialize, Deserialize};

use crate::datastore::tagging::TagValue;
use crate::random_word;
use crate::types::{JsonMap, SSDeepHash, ServiceName, Sha1, Sha256, Sid, Wildcard, MD5};
use crate::{datastore::file::URIInfo, config::ServiceSafelist};


/// File Information
#[derive(Debug, Serialize, Deserialize, Clone, PartialEq, Eq)]
pub struct FileInfo {
    /// The output from libmagic which was used to determine the tag
    pub magic: String,
    /// MD5 of the file
    pub md5: MD5,
    /// The libmagic mime type
    pub mime: Option<String>,
    /// SHA1 hash of the file
    pub sha1: Sha1,
    /// SHA256 hash of the file
    pub sha256: Sha256,
    /// Size of the file in bytes
    pub size: u64,
    /// SSDEEP hash of the file"
    #[serde(default)]
    pub ssdeep: Option<SSDeepHash>,
    /// TLSH hash of the file"
    #[serde(default)]
    pub tlsh: Option<String>,
    /// Type of file as identified by Assemblyline
    #[serde(rename="type")]
    #[serde(default)]
    pub file_type: String,
    /// URI structure to speed up specialty file searching
    #[serde(default)]
    pub uri_info: Option<URIInfo>,
}

#[cfg(feature = "rand")]
impl rand::distr::Distribution<FileInfo> for rand::distr::StandardUniform {
    fn sample<R: rand::Rng + ?Sized>(&self, rng: &mut R) -> FileInfo {
        FileInfo {
                magic: "".to_string(),
                md5: rng.random(),
                mime: None,
                sha1: rng.random(),
                sha256: rng.random(),
                size: rng.random(),
                ssdeep: Some(rng.random()),
                tlsh: None,
                file_type: "unknown".to_owned(),
                uri_info: None
        }
    }
}

/// Tag Item
#[derive(Debug, Serialize, Deserialize, Clone, PartialEq, Eq)]
pub struct TagItem {
    /// Type of tag item
    #[serde(rename="type")]
    pub tag_type: String,
    ///Short version of tag type
    pub short_type: String,
    /// Value of tag item
    pub value: TagValue,
    /// Score of tag item
    #[serde(skip_serializing_if="Option::is_none")]
    pub score: Option<i32>,
}


/// Data Item
#[derive(Debug, Serialize, Deserialize, Clone, PartialEq, Eq)]
pub struct DataItem {
    pub name: String,
    pub value: serde_json::Value,
}

/// Service Task Model
#[derive(Debug, Serialize, Deserialize, Clone, PartialEq, Eq)]
pub struct Task {
    /// A random ID to differentiate this task
    pub task_id: u64,
    /// Id of the dispatcher that issued this task
    pub dispatcher: String,
    pub dispatcher_address: String,
    /// Submission ID
    pub sid: Sid,
    /// Metadata associated to the submission
    pub metadata: HashMap<String, Wildcard>,
    /// Minimum classification of the file being scanned
    pub min_classification: String,
    /// File info block
    pub fileinfo: FileInfo,
    /// File name
    pub filename: String,
    /// Service name
    pub service_name: ServiceName,
    /// Service specific parameters
    pub service_config: JsonMap,
    /// File depth relative to initital submitted file
    pub depth: u32,
    /// Maximum number of files that submission can have
    pub max_files: i32,
    /// Task TTL
    pub ttl: i32,

    /// List of tags
    pub tags: Vec<TagItem>,
    /// Temporary submission data
    pub temporary_submission_data: Vec<DataItem>,

    /// Perform deep scanning
    pub deep_scan: bool,

    /// Whether the service cache should be ignored during the processing of this task
    pub ignore_cache: bool,

    /// Whether the service should ignore the dynamic recursion prevention or not
    pub ignore_recursion_prevention: bool,

    /// Should the service filter it's output?
    pub ignore_filtering: bool,

    /// Priority for processing order
    pub priority: i32,

    /// Safelisting configuration (as defined in global configuration)
    #[serde(default="task_default_safelist_config")]
    pub safelist_config: ServiceSafelist, // ", default={'enabled': False})
}

#[cfg(feature = "rand")]
impl rand::distr::Distribution<Task> for rand::distr::StandardUniform {
    fn sample<R: rand::Rng + ?Sized>(&self, rng: &mut R) -> Task {
        Task {
            task_id: rng.random(),
            dispatcher: random_word(rng),
            dispatcher_address: "localhost:8080".to_string(),
            sid: rng.random(),
            metadata: Default::default(),
            min_classification: Default::default(),
            fileinfo: rng.random(),
            filename: random_word(rng),
            service_name: ServiceName::from_string(random_word(rng)),
            service_config: Default::default(),
            depth: rng.random(),
            max_files: rng.random(),
            ttl: rng.random_range(0..100),
            tags: Default::default(),
            temporary_submission_data: Default::default(),
            deep_scan: rng.random(),
            ignore_cache: rng.random(),
            ignore_recursion_prevention: rng.random(),
            ignore_filtering: rng.random(),
            priority: rng.random(),
            safelist_config: Default::default(),
        }
    }
}

pub fn task_default_safelist_config() -> ServiceSafelist {
    ServiceSafelist {
        enabled: false,
        ..Default::default()
    }
}

impl Task {
    pub fn make_key(sid: Sid, service_name: &str, sha: &Sha256) -> String {
        format!("{sid}_{service_name}_{sha}")
    }

    pub fn key(&self) -> String {
        Self::make_key(self.sid, &self.service_name, &self.fileinfo.sha256)
    }

    pub fn signature(&self) -> TaskSignature {
<<<<<<< HEAD
        TaskSignature {
            task_id: self.task_id,
            sid: self.sid,
            service: self.service_name.clone(),
            hash: self.fileinfo.sha256.clone()
=======
        TaskSignature { 
            task_id: self.task_id, 
            sid: self.sid, 
            service: self.service_name, 
            hash: self.fileinfo.sha256.clone() 
>>>>>>> b297d7d1
        }
    }
}

pub fn generate_conf_key(service_tool_version: Option<&str>, task: Option<&Task>, partial: Option<bool>) -> Result<String, serde_json::Error> {
    if let Some(task) = task {
        let service_config = serde_json::to_string(&{
            let mut pairs: Vec<_> = task.service_config.iter().collect();
            pairs.sort_unstable_by_key(|row| row.0);
            pairs
        })?;

        let submission_params_str = serde_json::to_string(&[
            ("deep_scan", serde_json::json!(task.deep_scan)),
            ("ignore_filtering", serde_json::json!(task.ignore_filtering)),
            ("max_files", serde_json::json!(task.max_files)),
            ("min_classification", serde_json::json!(task.min_classification)),
        ])?;

        let ignore_salt = if task.ignore_cache || partial.unwrap_or_default() {
             &rand::rng().random::<u128>().to_string()
        } else {
            "None"
        };

        let service_tool_version = service_tool_version.unwrap_or("None");
        let total_str = format!("{service_tool_version}_{service_config}_{submission_params_str}_{ignore_salt}");

        // get an md5 hash
        let mut hasher = md5::Md5::new();
        hasher.update(total_str);
        let hash = hasher.finalize();

        // truncate it to 8 bytes and interpret it as a number
<<<<<<< HEAD
        let number = u64::from_be_bytes(hash.as_slice()[0..8].try_into().unwrap());

=======
        let number = u64::from_be_bytes(hash[0..8].try_into().unwrap());
        
>>>>>>> b297d7d1
        // encode it as a string
        Ok(base62::encode(number))
    } else {
        Ok("0".to_string())
    }
}


#[derive(Hash, PartialEq, Eq)]
pub struct TaskSignature {
    pub task_id: u64,
    pub sid: Sid,
    pub service: ServiceName,
    pub hash: Sha256,
}



/// Service Task Model
#[derive(Serialize, Deserialize)]
pub struct TaskToken {
    pub task_id: u64,
    pub dispatcher: String,
}

// ============================================================================
//MARK: Responses

#[derive(Serialize, Deserialize, Clone, Debug)]
pub struct ResultSummary {
    pub key: String,
    pub drop: bool,
    pub score: i32,
    pub partial: bool,
    pub children: Vec<(Sha256, String)>
}

#[derive(Serialize, Deserialize)]
pub enum ServiceResponse {
    Result(Box<ServiceResult>),
    Error(Box<ServiceError>),
}

impl ServiceResponse {
    pub fn sid(&self) -> Sid {
        match self {
            ServiceResponse::Result(item) => item.sid,
            ServiceResponse::Error(item) => item.sid,
        }
    }

    pub fn sha256(&self) -> Sha256 {
        match self {
            ServiceResponse::Result(item) => item.sha256.clone(),
            ServiceResponse::Error(item) => item.service_task.fileinfo.sha256.clone(),
        }
    }

    pub fn service_name(&self) -> ServiceName {
        match self {
            ServiceResponse::Result(item) => item.service_name,
            ServiceResponse::Error(item) => item.service_task.service_name,
        }
    }
}

#[derive(Debug, Clone, Serialize, Deserialize, PartialEq, Eq)]
pub struct TagEntry {
    pub score: i32,
    #[serde(rename="type")]
    pub tag_type: String,
    pub value: TagValue,

}

#[derive(Serialize, Deserialize)]
pub struct ServiceResult {
    pub dynamic_recursion_bypass: Vec<Sha256>,
    pub sid: Sid,
    pub sha256: Sha256,
    pub service_name: ServiceName,
    pub service_version: String,
    pub service_tool_version: Option<String>,
    pub expiry_ts: Option<chrono::DateTime<chrono::Utc>>,
    pub result_summary: ResultSummary,
    pub tags: HashMap<String, TagEntry>,
    pub extracted_names: HashMap<Sha256, String>,
    pub temporary_data: JsonMap,
    pub extra_errors: Vec<String>,
}

#[derive(Serialize, Deserialize)]
pub struct ServiceError {
    pub sid: Sid,
    pub service_task: Task,
    pub error: crate::datastore::Error,
    pub error_key: String,
}<|MERGE_RESOLUTION|>--- conflicted
+++ resolved
@@ -181,19 +181,12 @@
     }
 
     pub fn signature(&self) -> TaskSignature {
-<<<<<<< HEAD
         TaskSignature {
             task_id: self.task_id,
             sid: self.sid,
-            service: self.service_name.clone(),
+            service: self.service_name,
             hash: self.fileinfo.sha256.clone()
-=======
-        TaskSignature { 
-            task_id: self.task_id, 
-            sid: self.sid, 
-            service: self.service_name, 
-            hash: self.fileinfo.sha256.clone() 
->>>>>>> b297d7d1
+
         }
     }
 }
@@ -228,13 +221,8 @@
         let hash = hasher.finalize();
 
         // truncate it to 8 bytes and interpret it as a number
-<<<<<<< HEAD
-        let number = u64::from_be_bytes(hash.as_slice()[0..8].try_into().unwrap());
-
-=======
         let number = u64::from_be_bytes(hash[0..8].try_into().unwrap());
-        
->>>>>>> b297d7d1
+
         // encode it as a string
         Ok(base62::encode(number))
     } else {
